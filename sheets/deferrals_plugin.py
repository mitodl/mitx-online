from mitol.google_sheets_deferrals.hooks import hookimpl, DeferralResult
from mitol.google_sheets_deferrals.utils import DeferralRequestRow
from mitol.google_sheets.utils import ResultType

from courses.api import defer_enrollment
from users.api import fetch_user


class DeferralPlugin:
    @hookimpl
    def deferrals_process_request(
        self, deferral_request_row: DeferralRequestRow
    ) -> DeferralResult:
        user = fetch_user(deferral_request_row.learner_email)
        from_courseware_id = deferral_request_row.from_courseware_id
        to_courseware_id = deferral_request_row.to_courseware_id

        defer_enrollment(
            user,
            from_courseware_id,
            to_courseware_id,
<<<<<<< HEAD
            force=True
=======
            force=True,
>>>>>>> 6f11091d
        )
        return DeferralResult(ResultType.PROCESSED)<|MERGE_RESOLUTION|>--- conflicted
+++ resolved
@@ -19,10 +19,6 @@
             user,
             from_courseware_id,
             to_courseware_id,
-<<<<<<< HEAD
-            force=True
-=======
             force=True,
->>>>>>> 6f11091d
         )
         return DeferralResult(ResultType.PROCESSED)