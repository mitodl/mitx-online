--- conflicted
+++ resolved
@@ -59,7 +59,6 @@
 #         default (bool): default value if not set in settings
 #     """
 
-<<<<<<< HEAD
 #     def if_feature_enabled_inner(func):  # pylint: disable=missing-docstring
 #         @wraps(func)
 #         def wrapped_func(*args, **kwargs):  # pylint: disable=missing-docstring
@@ -69,17 +68,6 @@
 #             else:
 #                 # If the given feature name is enabled, call the function and return as normal.
 #                 return func(*args, **kwargs)
-=======
-    def if_feature_enabled_inner(func):  # pylint: disable=missing-docstring
-        @wraps(func)
-        def wrapped_func(*args, **kwargs):  # pylint: disable=missing-docstring
-            if not is_enabled(name, default):
-                # If the given feature name is not enabled, do nothing (no-op).
-                return None
-            else:
-                # If the given feature name is enabled, call the function and return as normal.
-                return func(*args, **kwargs)
->>>>>>> 61d58e80
 
 #         return wrapped_func
 
