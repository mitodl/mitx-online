"""
Tests for cms serializers
"""
import bleach
import pytest
from django.test.client import RequestFactory

from cms.factories import (
    CoursePageFactory,
    FlexiblePricingFormFactory,
    ProgramPageFactory,
)
from cms.models import FlexiblePricingRequestForm
<<<<<<< HEAD
from cms.serializers import CoursePageSerializer, ProgramPageSerializer
from courses.factories import CourseFactory, ProgramFactory
=======
from cms.serializers import CoursePageSerializer
from courses.factories import (
    CourseFactory,
    ProgramFactory,
    program_with_empty_requirements,
    program_with_requirements,
)
>>>>>>> 709b0e3a
from main.test_utils import assert_drf_json_equal

pytestmark = [pytest.mark.django_db]


def test_serialize_course_page(
    mocker, fully_configured_wagtail, staff_user, mock_context
):
    """
    Tests course page serialization with Financial Assistance form with a parent-child relationship
    with a course, but no program.
    """
    fake_image_src = "http://example.com/my.img"
    patched_get_wagtail_src = mocker.patch(
        "cms.serializers.get_wagtail_img_src", return_value=fake_image_src
    )

    rf = RequestFactory()
    request = rf.get("/")
    request.user = staff_user

    course_page = CoursePageFactory()
    course_page.product.program = None
    FlexiblePricingFormFactory(parent=course_page)

    financial_assistance_page = (
        course_page.get_children().type(FlexiblePricingRequestForm).live().first()
    )

    data = CoursePageSerializer(
        instance=course_page, context=course_page.get_context(request)
    ).data
    assert_drf_json_equal(
        data,
        {
            "feature_image_src": fake_image_src,
            "page_url": course_page.url,
            "financial_assistance_form_url": f"{course_page.get_url()}{financial_assistance_page.slug}/",
            "instructors": [],
            "current_price": None,
            "description": bleach.clean(course_page.description, tags=[], strip=True),
            "live": True,
            "length": course_page.length,
            "effort": course_page.effort,
        },
    )
    patched_get_wagtail_src.assert_called_once_with(course_page.feature_image)


def test_serialize_course_page_with_flex_price_with_program_fk_and_parent(
    mocker, fully_configured_wagtail, staff_user, mock_context
):
    """
    Tests course page serialization with Financial Assistance form which has a fk relationship to
    a program, it also has parent-child relationship with program.
    """
    fake_image_src = "http://example.com/my.img"
    mocker.patch("cms.serializers.get_wagtail_img_src", return_value=fake_image_src)

    program = ProgramFactory(page=None)
    program_page = ProgramPageFactory(program=program)
    financial_assistance_form = FlexiblePricingFormFactory(
        selected_program_id=program.id, parent=program_page
    )
    course = CourseFactory(page=None)
    program.add_requirement(course)
    course_page = CoursePageFactory(course=course)

    rf = RequestFactory()
    request = rf.get("/")
    request.user = staff_user

    data = CoursePageSerializer(
        instance=course_page, context=course_page.get_context(request)
    ).data
    assert_drf_json_equal(
        data,
        {
            "feature_image_src": fake_image_src,
            "page_url": course_page.url,
            "financial_assistance_form_url": f"{program_page.get_url()}{financial_assistance_form.slug}/",
            "instructors": [],
            "current_price": None,
            "description": bleach.clean(course_page.description, tags=[], strip=True),
            "live": True,
            "length": course_page.length,
            "effort": course_page.effort,
        },
    )


def test_serialize_course_page_with_flex_price_with_program_fk_no_parent(
    mocker, fully_configured_wagtail, staff_user, mock_context
):
    """
    Tests course page serialization with Financial Assistance form which has a fk relationship to
    a program, but no parent-child relationship with any course or program.
    """
    fake_image_src = "http://example.com/my.img"
    mocker.patch("cms.serializers.get_wagtail_img_src", return_value=fake_image_src)

    program = ProgramFactory(page=None)
    program_page = ProgramPageFactory(program=program)
    financial_assistance_form = FlexiblePricingFormFactory(
        selected_program_id=program.id
    )
    course = CourseFactory(page=None)
    program.add_requirement(course)
    course_page = CoursePageFactory(course=course)

    rf = RequestFactory()
    request = rf.get("/")
    request.user = staff_user

    data = CoursePageSerializer(
        instance=course_page, context=course_page.get_context(request)
    ).data
    assert_drf_json_equal(
        data,
        {
            "feature_image_src": fake_image_src,
            "page_url": course_page.url,
            "financial_assistance_form_url": f"{course_page.get_url()}{financial_assistance_form.slug}/",
            "instructors": [],
            "current_price": None,
            "description": bleach.clean(course_page.description, tags=[], strip=True),
            "live": True,
            "length": course_page.length,
            "effort": course_page.effort,
        },
    )


def test_serialize_course_page_with_flex_price_form_as_program_child(
    mocker, fully_configured_wagtail, staff_user, mock_context
):
    """
    Tests course page serialization with Financial Assistance form which has no fk relationship
    to a course or program, only a parent-child relationship with a program.
    """
    fake_image_src = "http://example.com/my.img"
    mocker.patch("cms.serializers.get_wagtail_img_src", return_value=fake_image_src)

    program = ProgramFactory(page=None)
    program_page = ProgramPageFactory(program=program)
    FlexiblePricingFormFactory(parent=program_page)
    course = CourseFactory(page=None)
    program.add_requirement(course)
    course_page = CoursePageFactory(course=course)

    rf = RequestFactory()
    request = rf.get("/")
    request.user = staff_user
    financial_assistance_page = (
        program_page.get_children().type(FlexiblePricingRequestForm).live().first()
    )
    data = CoursePageSerializer(
        instance=course_page, context=program_page.get_context(request)
    ).data
    assert_drf_json_equal(
        data,
        {
            "feature_image_src": fake_image_src,
            "page_url": course_page.url,
            "financial_assistance_form_url": f"{program_page.get_url()}{financial_assistance_page.slug}/",
            "instructors": [],
            "current_price": None,
            "description": bleach.clean(course_page.description, tags=[], strip=True),
            "live": True,
            "length": course_page.length,
            "effort": course_page.effort,
        },
    )


def test_serialize_course_page_with_flex_price_form_as_child_no_program(
    mocker, fully_configured_wagtail, staff_user, mock_context
):
    """
    Tests course page serialization with Financial Assistance form with a fk relationship with a course
    but no parent-child relationship with a course or program.
    """
    fake_image_src = "http://example.com/my.img"
    mocker.patch("cms.serializers.get_wagtail_img_src", return_value=fake_image_src)

    course = CourseFactory(page=None)
    course_page = CoursePageFactory(course=course)
    financial_assistance_form = FlexiblePricingFormFactory(
        selected_course_id=course.id, parent=course_page
    )

    rf = RequestFactory()
    request = rf.get("/")
    request.user = staff_user

    data = CoursePageSerializer(
        instance=course_page, context=course_page.get_context(request)
    ).data
    assert_drf_json_equal(
        data,
        {
            "feature_image_src": fake_image_src,
            "page_url": course_page.url,
            "financial_assistance_form_url": f"{course_page.get_url()}{financial_assistance_form.slug}/",
            "instructors": [],
            "current_price": None,
            "description": bleach.clean(course_page.description, tags=[], strip=True),
            "live": True,
            "length": course_page.length,
            "effort": course_page.effort,
        },
    )


<<<<<<< HEAD
def test_serialize_program_page(
    mocker, fully_configured_wagtail, staff_user, mock_context
):
    fake_image_src = "http://example.com/my.img"
    patched_get_wagtail_src = mocker.patch(
        "cms.serializers.get_wagtail_img_src", return_value=fake_image_src
    )

    program = ProgramFactory(page=None)
    program_page = ProgramPageFactory(program=program)
    financial_assistance_form = FlexiblePricingFormFactory(
        selected_program_id=program.id, parent=program_page
    )
    rf = RequestFactory()
    request = rf.get("/")
    request.user = staff_user

    data = ProgramPageSerializer(
        instance=program_page, context=program_page.get_context(request)
    ).data
    assert_drf_json_equal(
        data,
        {
            "feature_image_src": fake_image_src,
            "page_url": program_page.url,
            "financial_assistance_form_url": f"{program_page.get_url()}{financial_assistance_form.slug}/",
            "description": bleach.clean(program_page.description, tags=[], strip=True),
            "live": True,
            "length": program_page.length,
            "effort": program_page.effort,
            "price": None,
        },
    )


def test_serialize_program_page__with_related_financial_form(
    mocker, fully_configured_wagtail, staff_user, mock_context
):
    fake_image_src = "http://example.com/my.img"
    patched_get_wagtail_src = mocker.patch(
        "cms.serializers.get_wagtail_img_src", return_value=fake_image_src
    )

    program = ProgramFactory(page=None)
    program_page = ProgramPageFactory(program=program)
    other_program = ProgramFactory(page=None)
    other_program_page = ProgramPageFactory(program=other_program)
    financial_assistance_form = FlexiblePricingFormFactory(
        selected_program_id=other_program.id, parent=other_program_page
    )
    program.add_related_program(other_program)
    rf = RequestFactory()
    request = rf.get("/")
    request.user = staff_user

    data = ProgramPageSerializer(
        instance=program_page, context=program_page.get_context(request)
    ).data
    assert_drf_json_equal(
        data,
        {
            "feature_image_src": fake_image_src,
            "page_url": program_page.url,
            "financial_assistance_form_url": f"{program_page.get_url()}{financial_assistance_form.slug}/",
            "description": bleach.clean(program_page.description, tags=[], strip=True),
            "live": True,
            "length": program_page.length,
            "effort": program_page.effort,
            "price": None,
        },
    )


def test_serialize_program_page__no_financial_form(
    mocker, fully_configured_wagtail, staff_user, mock_context
):
    fake_image_src = "http://example.com/my.img"
    patched_get_wagtail_src = mocker.patch(
        "cms.serializers.get_wagtail_img_src", return_value=fake_image_src
    )

    program = ProgramFactory(page=None)
    program_page = ProgramPageFactory(program=program)
    rf = RequestFactory()
    request = rf.get("/")
    request.user = staff_user

    data = ProgramPageSerializer(
        instance=program_page, context=program_page.get_context(request)
    ).data
    assert_drf_json_equal(
        data,
        {
            "feature_image_src": fake_image_src,
            "page_url": program_page.url,
            "financial_assistance_form_url": "",
            "description": bleach.clean(program_page.description, tags=[], strip=True),
            "live": True,
            "length": program_page.length,
            "effort": program_page.effort,
            "price": None,
        },
    )
=======
@pytest.mark.parametrize(
    "own_program_has_form,related_program,related_program_has_form",
    [
        [True, False, False],
        [True, True, False],
        [False, True, False],
        [False, True, True],
        [True, True, True],
    ],
)
def test_serialized_course_finaid_form_url(
    own_program_has_form, related_program, related_program_has_form
):
    """
    Tests a few scenarios for financial assistance form URL retrieval to ensure
    that the proper form is displayed. The FA form URL should prefer the form
    that belongs to the program that the course is a member of; if that program
    lacks a FA form, it should use the FA form of a related program.

    - own_program_has_form flags whether or not the course under test's program
    has its own financial assistance form. If this is set, then the course
    should return back the form for the program it's in directly.

    - related_program flags whether or not the course under test's program is
    related to another program at all. (We also want to make sure the financial
    assistance form for the other program isn't used by the course under test.)

    - related_program_has_form flags whether or not the secondary related
    program has a financial assistance form. This form will then be used only if
    own_program_has_form is False.
    """

    program1 = ProgramFactory.create()
    course1 = CourseFactory.create()
    program1.add_requirement(course1)

    program2 = ProgramFactory.create()
    course2 = CourseFactory.create()
    program2.add_requirement(course2)

    if related_program:
        program1.add_related_program(program2)

    if own_program_has_form:
        own_fa_page = FlexiblePricingFormFactory.create(
            parent=program1.page, selected_program=program1
        )

        serialized_output = CoursePageSerializer(course1.page).data

        assert own_fa_page.slug in serialized_output["financial_assistance_form_url"]
    else:
        serialized_output = CoursePageSerializer(course1.page).data

        assert serialized_output["financial_assistance_form_url"] == ""

    if related_program_has_form:
        related_fa_page = FlexiblePricingFormFactory.create(
            parent=program2.page, selected_program=program2
        )

        serialized_output = CoursePageSerializer(course1.page).data

        if own_program_has_form:
            assert (
                own_fa_page.slug in serialized_output["financial_assistance_form_url"]
            )
        else:
            assert (
                related_fa_page.slug
                in serialized_output["financial_assistance_form_url"]
            )
>>>>>>> 709b0e3a
<|MERGE_RESOLUTION|>--- conflicted
+++ resolved
@@ -11,18 +11,13 @@
     ProgramPageFactory,
 )
 from cms.models import FlexiblePricingRequestForm
-<<<<<<< HEAD
 from cms.serializers import CoursePageSerializer, ProgramPageSerializer
-from courses.factories import CourseFactory, ProgramFactory
-=======
-from cms.serializers import CoursePageSerializer
 from courses.factories import (
     CourseFactory,
     ProgramFactory,
     program_with_empty_requirements,
     program_with_requirements,
 )
->>>>>>> 709b0e3a
 from main.test_utils import assert_drf_json_equal
 
 pytestmark = [pytest.mark.django_db]
@@ -237,111 +232,6 @@
     )
 
 
-<<<<<<< HEAD
-def test_serialize_program_page(
-    mocker, fully_configured_wagtail, staff_user, mock_context
-):
-    fake_image_src = "http://example.com/my.img"
-    patched_get_wagtail_src = mocker.patch(
-        "cms.serializers.get_wagtail_img_src", return_value=fake_image_src
-    )
-
-    program = ProgramFactory(page=None)
-    program_page = ProgramPageFactory(program=program)
-    financial_assistance_form = FlexiblePricingFormFactory(
-        selected_program_id=program.id, parent=program_page
-    )
-    rf = RequestFactory()
-    request = rf.get("/")
-    request.user = staff_user
-
-    data = ProgramPageSerializer(
-        instance=program_page, context=program_page.get_context(request)
-    ).data
-    assert_drf_json_equal(
-        data,
-        {
-            "feature_image_src": fake_image_src,
-            "page_url": program_page.url,
-            "financial_assistance_form_url": f"{program_page.get_url()}{financial_assistance_form.slug}/",
-            "description": bleach.clean(program_page.description, tags=[], strip=True),
-            "live": True,
-            "length": program_page.length,
-            "effort": program_page.effort,
-            "price": None,
-        },
-    )
-
-
-def test_serialize_program_page__with_related_financial_form(
-    mocker, fully_configured_wagtail, staff_user, mock_context
-):
-    fake_image_src = "http://example.com/my.img"
-    patched_get_wagtail_src = mocker.patch(
-        "cms.serializers.get_wagtail_img_src", return_value=fake_image_src
-    )
-
-    program = ProgramFactory(page=None)
-    program_page = ProgramPageFactory(program=program)
-    other_program = ProgramFactory(page=None)
-    other_program_page = ProgramPageFactory(program=other_program)
-    financial_assistance_form = FlexiblePricingFormFactory(
-        selected_program_id=other_program.id, parent=other_program_page
-    )
-    program.add_related_program(other_program)
-    rf = RequestFactory()
-    request = rf.get("/")
-    request.user = staff_user
-
-    data = ProgramPageSerializer(
-        instance=program_page, context=program_page.get_context(request)
-    ).data
-    assert_drf_json_equal(
-        data,
-        {
-            "feature_image_src": fake_image_src,
-            "page_url": program_page.url,
-            "financial_assistance_form_url": f"{program_page.get_url()}{financial_assistance_form.slug}/",
-            "description": bleach.clean(program_page.description, tags=[], strip=True),
-            "live": True,
-            "length": program_page.length,
-            "effort": program_page.effort,
-            "price": None,
-        },
-    )
-
-
-def test_serialize_program_page__no_financial_form(
-    mocker, fully_configured_wagtail, staff_user, mock_context
-):
-    fake_image_src = "http://example.com/my.img"
-    patched_get_wagtail_src = mocker.patch(
-        "cms.serializers.get_wagtail_img_src", return_value=fake_image_src
-    )
-
-    program = ProgramFactory(page=None)
-    program_page = ProgramPageFactory(program=program)
-    rf = RequestFactory()
-    request = rf.get("/")
-    request.user = staff_user
-
-    data = ProgramPageSerializer(
-        instance=program_page, context=program_page.get_context(request)
-    ).data
-    assert_drf_json_equal(
-        data,
-        {
-            "feature_image_src": fake_image_src,
-            "page_url": program_page.url,
-            "financial_assistance_form_url": "",
-            "description": bleach.clean(program_page.description, tags=[], strip=True),
-            "live": True,
-            "length": program_page.length,
-            "effort": program_page.effort,
-            "price": None,
-        },
-    )
-=======
 @pytest.mark.parametrize(
     "own_program_has_form,related_program,related_program_has_form",
     [
@@ -414,4 +304,108 @@
                 related_fa_page.slug
                 in serialized_output["financial_assistance_form_url"]
             )
->>>>>>> 709b0e3a
+
+
+def test_serialize_program_page(
+    mocker, fully_configured_wagtail, staff_user, mock_context
+):
+    fake_image_src = "http://example.com/my.img"
+    patched_get_wagtail_src = mocker.patch(
+        "cms.serializers.get_wagtail_img_src", return_value=fake_image_src
+    )
+
+    program = ProgramFactory(page=None)
+    program_page = ProgramPageFactory(program=program)
+    financial_assistance_form = FlexiblePricingFormFactory(
+        selected_program_id=program.id, parent=program_page
+    )
+    rf = RequestFactory()
+    request = rf.get("/")
+    request.user = staff_user
+
+    data = ProgramPageSerializer(
+        instance=program_page, context=program_page.get_context(request)
+    ).data
+    assert_drf_json_equal(
+        data,
+        {
+            "feature_image_src": fake_image_src,
+            "page_url": program_page.url,
+            "financial_assistance_form_url": f"{program_page.get_url()}{financial_assistance_form.slug}/",
+            "description": bleach.clean(program_page.description, tags=[], strip=True),
+            "live": True,
+            "length": program_page.length,
+            "effort": program_page.effort,
+            "price": None,
+        },
+    )
+
+
+def test_serialize_program_page__with_related_financial_form(
+    mocker, fully_configured_wagtail, staff_user, mock_context
+):
+    fake_image_src = "http://example.com/my.img"
+    patched_get_wagtail_src = mocker.patch(
+        "cms.serializers.get_wagtail_img_src", return_value=fake_image_src
+    )
+
+    program = ProgramFactory(page=None)
+    program_page = ProgramPageFactory(program=program)
+    other_program = ProgramFactory(page=None)
+    other_program_page = ProgramPageFactory(program=other_program)
+    financial_assistance_form = FlexiblePricingFormFactory(
+        selected_program_id=other_program.id, parent=other_program_page
+    )
+    program.add_related_program(other_program)
+    rf = RequestFactory()
+    request = rf.get("/")
+    request.user = staff_user
+
+    data = ProgramPageSerializer(
+        instance=program_page, context=program_page.get_context(request)
+    ).data
+    assert_drf_json_equal(
+        data,
+        {
+            "feature_image_src": fake_image_src,
+            "page_url": program_page.url,
+            "financial_assistance_form_url": f"{program_page.get_url()}{financial_assistance_form.slug}/",
+            "description": bleach.clean(program_page.description, tags=[], strip=True),
+            "live": True,
+            "length": program_page.length,
+            "effort": program_page.effort,
+            "price": None,
+        },
+    )
+
+
+def test_serialize_program_page__no_financial_form(
+    mocker, fully_configured_wagtail, staff_user, mock_context
+):
+    fake_image_src = "http://example.com/my.img"
+    patched_get_wagtail_src = mocker.patch(
+        "cms.serializers.get_wagtail_img_src", return_value=fake_image_src
+    )
+
+    program = ProgramFactory(page=None)
+    program_page = ProgramPageFactory(program=program)
+    rf = RequestFactory()
+    request = rf.get("/")
+    request.user = staff_user
+
+    data = ProgramPageSerializer(
+        instance=program_page, context=program_page.get_context(request)
+    ).data
+    assert_drf_json_equal(
+        data,
+        {
+            "feature_image_src": fake_image_src,
+            "page_url": program_page.url,
+            "financial_assistance_form_url": "",
+            "description": bleach.clean(program_page.description, tags=[], strip=True),
+            "live": True,
+            "length": program_page.length,
+            "effort": program_page.effort,
+            "price": None,
+        },
+    )