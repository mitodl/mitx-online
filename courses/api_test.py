"""Courses API tests"""
from datetime import timedelta
from types import SimpleNamespace
from unittest.mock import Mock

import factory
import pytest
from django.core.exceptions import ValidationError
from edx_api.course_detail import CourseDetail, CourseDetails, CourseMode
from mitol.common.utils.datetime import now_in_utc
from requests import ConnectionError as RequestsConnectionError
from requests import HTTPError

from courses.api import (
    get_user_relevant_course_run,
    create_program_enrollments,
    create_run_enrollments,
    deactivate_program_enrollment,
    deactivate_run_enrollment,
    defer_enrollment,
    get_user_enrollments,
    sync_course_mode,
    sync_course_runs,
    process_course_run_grade_certificate,
    generate_course_run_certificates,
)
from courses.constants import (
    ENROLL_CHANGE_STATUS_DEFERRED,
    ENROLL_CHANGE_STATUS_REFUNDED,
)
from courses.factories import (
    CourseFactory,
    CourseRunEnrollmentFactory,
    CourseRunFactory,
    CourseRunGradeFactory,
    ProgramEnrollmentFactory,
    ProgramFactory,
)

# pylint: disable=redefined-outer-name
from courses.models import CourseRunEnrollment, ProgramEnrollment
from main.test_utils import MockHttpError
from openedx.constants import EDX_DEFAULT_ENROLLMENT_MODE, EDX_ENROLLMENT_VERIFIED_MODE
from openedx.exceptions import (
    EdxApiEnrollErrorException,
    NoEdxApiAuthError,
    UnknownEdxApiEnrollException,
)

pytestmark = pytest.mark.django_db


@pytest.fixture
def dates():
    """Fixture that provides several dates"""
    now = now_in_utc()
    return SimpleNamespace(
        future_60_days=now + timedelta(days=60),
        future_30_days=now + timedelta(days=30),
        future_10_days=now + timedelta(days=10),
        now=now,
        past_10_days=now - timedelta(days=10),
        past_30_days=now - timedelta(days=30),
        past_60_days=now - timedelta(days=60),
    )


@pytest.fixture()
def course():
    """Course object fixture"""
    return CourseFactory.create()


@pytest.fixture()
def passed_grade_with_enrollment(user):
    """Fixture to produce a passed CourseRunGrade"""
    course_run = CourseRunFactory.create()
    paid_enrollment = CourseRunEnrollmentFactory.create(
        user=user, run=course_run, enrollment_mode=EDX_ENROLLMENT_VERIFIED_MODE
    )

    return CourseRunGradeFactory.create(
        course_run=paid_enrollment.run,
        user=paid_enrollment.user,
        grade=0.50,
        passed=True,
    )


@pytest.fixture()
def courses_api_logs(mocker):
    """Logger fixture for tasks"""
    return mocker.patch("courses.api.log")


@pytest.mark.parametrize("is_enrolled", [True, False])
def test_get_user_relevant_course_run(user, dates, course, is_enrolled):
    """
    get_user_relevant_course_run should return an enrolled run if the end date isn't in the past, or the soonest course
    run that does not have a past enrollment end date.
    """
    # One run in the near future, one run in progress with an expired enrollment period, and one run in the far future.
    course_runs = CourseRunFactory.create_batch(
        3,
        course=course,
        start_date=factory.Iterator(
            [dates.future_10_days, dates.past_10_days, dates.future_30_days]
        ),
        end_date=factory.Iterator([None, dates.future_10_days, dates.future_60_days]),
        enrollment_start=factory.Iterator(
            [dates.future_10_days, dates.past_60_days, dates.future_30_days]
        ),
        enrollment_end=factory.Iterator(
            [None, dates.past_30_days, dates.future_60_days]
        ),
    )
    if is_enrolled:
        # Enroll in the in-progress course run
        CourseRunEnrollmentFactory.create(
            run=course_runs[1], user=user, edx_enrolled=True, active=True
        )
    returned_run = get_user_relevant_course_run(course=course, user=user)
    assert returned_run == (course_runs[1] if is_enrolled else course_runs[0])


def test_get_user_relevant_course_run_invalid_dates(user, dates, course):
    """
    get_user_relevant_course_run should ignore course runs with any of the following properties:
    1) No start date or enrollment start date
    2) An end date in the past

    """
    CourseRunFactory.create_batch(
        3,
        course=course,
        start_date=factory.Iterator([None, dates.future_10_days, dates.past_30_days]),
        end_date=factory.Iterator([None, dates.future_60_days, dates.past_10_days]),
        enrollment_start=factory.Iterator(
            [dates.future_10_days, None, dates.past_30_days]
        ),
        enrollment_end=factory.Iterator(
            [dates.future_60_days, None, dates.past_10_days]
        ),
    )
    returned_run = get_user_relevant_course_run(course=course, user=user)
    assert returned_run is None


def test_get_user_relevant_course_run_ignore_enrolled(user, dates, course):
    """
    get_user_relevant_course_run return a future course run if an enrolled run's end date is in the past, or if an
    enrollment for an open course is not flagged as edX-enrolled
    """
    course_runs = CourseRunFactory.create_batch(
        3,
        course=course,
        start_date=factory.Iterator(
            [dates.past_30_days, dates.now, dates.future_10_days]
        ),
        end_date=factory.Iterator(
            [dates.past_10_days, dates.future_10_days, dates.future_30_days]
        ),
        enrollment_start=factory.Iterator(
            [dates.past_30_days, dates.past_30_days, dates.future_10_days]
        ),
        enrollment_end=factory.Iterator(
            [dates.past_10_days, dates.past_10_days, dates.future_30_days]
        ),
    )
    # Enroll in a past course run
    CourseRunEnrollmentFactory.create(
        run=course_runs[0], user=user, edx_enrolled=True, active=True
    )
    # Enroll in a currently-open course run with a closed enrollment period, but set to inactive
    CourseRunEnrollmentFactory.create(
        run=course_runs[1], user=user, edx_enrolled=False, active=True
    )
    returned_run = get_user_relevant_course_run(course=course, user=user)
    # Returned course run should be the one with the unexpired enrollment period
    assert returned_run == course_runs[2]


def test_get_user_enrollments(user):
    """Test that get_user_enrollments returns an object with a user's program and course enrollments"""
    past_date = now_in_utc() - timedelta(days=1)
    past_start_dates = [
        now_in_utc() - timedelta(days=2),
        now_in_utc() - timedelta(days=3),
        now_in_utc() - timedelta(days=4),
    ]
    program = ProgramFactory.create()
    past_program = ProgramFactory.create()

    program_course_runs = CourseRunFactory.create_batch(3, course__program=program)
    past_program_course_runs = CourseRunFactory.create_batch(
        3,
        start_date=factory.Iterator(past_start_dates),
        end_date=past_date,
        course__program=past_program,
    )
    non_program_course_runs = CourseRunFactory.create_batch(2, course__program=None)
    past_non_program_course_runs = CourseRunFactory.create_batch(
        2,
        start_date=factory.Iterator(past_start_dates),
        end_date=past_date,
        course__program=None,
    )
    all_course_runs = (
        program_course_runs
        + past_program_course_runs
        + non_program_course_runs
        + past_non_program_course_runs
    )
    course_run_enrollments = CourseRunEnrollmentFactory.create_batch(
        len(all_course_runs), run=factory.Iterator(all_course_runs), user=user
    )
    program_enrollment = ProgramEnrollmentFactory.create(program=program, user=user)
    past_program_enrollment = ProgramEnrollmentFactory.create(
        program=past_program, user=user
    )
    # Add a non-active enrollment so we can confirm that it isn't returned
    CourseRunEnrollmentFactory.create(user=user, active=False)

    def key_func(enrollment):
        """Function for sorting runs by start_date"""
        return enrollment.run.start_date

    user_enrollments = get_user_enrollments(user)
    assert list(user_enrollments.programs) == [program_enrollment]
    assert list(user_enrollments.past_programs) == [past_program_enrollment]
    assert list(user_enrollments.program_runs) == sorted(
        [
            run_enrollment
            for run_enrollment in course_run_enrollments
            if run_enrollment.run in program_course_runs + past_program_course_runs
        ],
        key=key_func,
    )
    assert list(user_enrollments.non_program_runs) == sorted(
        [
            run_enrollment
            for run_enrollment in course_run_enrollments
            if run_enrollment.run in non_program_course_runs
        ],
        key=key_func,
    )

    assert list(user_enrollments.past_non_program_runs) == sorted(
        [
            run_enrollment
            for run_enrollment in course_run_enrollments
            if run_enrollment.run in past_non_program_course_runs
        ],
        key=key_func,
    )

    # Create a separate Course and Program and then just enroll in the course
    # The program ought to still show up as an enrollment
    separate_program = ProgramFactory.create()
    separate_courserun = CourseRunFactory.create(course__program=separate_program)
    separate_courserun_enrollment = CourseRunEnrollmentFactory.create(
        run=separate_courserun, user=user
    )

    user_enrollments = get_user_enrollments(user)
    assert len(list(user_enrollments.programs)) == 2

    user_enrollments = get_user_enrollments(user)
    enrollment_programs = [
        enrollment.program for enrollment in user_enrollments.programs
    ]
    assert program_enrollment.program in enrollment_programs
    assert separate_program in enrollment_programs


@pytest.mark.parametrize(
    "enrollment_mode", [EDX_DEFAULT_ENROLLMENT_MODE, EDX_ENROLLMENT_VERIFIED_MODE]
)
def test_create_run_enrollments(mocker, user, enrollment_mode):
    """
    create_run_enrollments should call the edX API to create enrollments, create or reactivate local
    enrollment records, and notify enrolled users via email

    In addition, there should be a ProgramEnrollment for the program that the
    course belongs to.
    """
    num_runs = 3
    runs = CourseRunFactory.create_batch(num_runs)
    # Create an existing deactivate enrollment to test that it gets reactivated
    CourseRunEnrollmentFactory.create(
        user=user,
        run=runs[0],
        change_status=ENROLL_CHANGE_STATUS_REFUNDED,
        active=False,
    )
    patched_edx_enroll = mocker.patch("courses.api.enroll_in_edx_course_runs")
    patched_send_enrollment_email = mocker.patch(
        "courses.api.mail_api.send_course_run_enrollment_email"
    )
    mocker.patch("courses.tasks.subscribe_edx_course_emails.delay")

    successful_enrollments, edx_request_success = create_run_enrollments(
        user, runs, mode=enrollment_mode
    )
    patched_edx_enroll.assert_called_once_with(user, runs, mode=enrollment_mode)

    assert patched_send_enrollment_email.call_count == num_runs
    assert edx_request_success is True
    assert len(successful_enrollments) == num_runs
    enrollments = CourseRunEnrollment.objects.order_by("run__id").all()
    for (run, enrollment) in zip(runs, enrollments):
        assert enrollment.change_status is None
        assert enrollment.active is True
        assert enrollment.edx_enrolled is True
        assert enrollment.edx_emails_subscription is True
        assert enrollment.run == run
        assert enrollment.enrollment_mode == enrollment_mode
        patched_send_enrollment_email.assert_any_call(enrollment)

        assert ProgramEnrollment.objects.filter(
            user=user, program=runs[0].course.program
        ).exists()


@pytest.mark.parametrize("is_active", [True, False])
def test_create_run_enrollments_upgrade(mocker, user, is_active):
    """
    create_run_enrollments should call the edX API to create/update enrollments, and set the enrollment mode properly
    in case od upgrade e.g a user moving from Audit to Verified mode

    In addition, tests to make sure there's a ProgramEnrollment for the course.
    """
    test_enrollment = CourseRunEnrollmentFactory.create(
        user=user,
        change_status=ENROLL_CHANGE_STATUS_REFUNDED,
        active=is_active,
        edx_enrolled=True,
    )
    patched_edx_enroll = mocker.patch("courses.api.enroll_in_edx_course_runs")
    patched_send_enrollment_email = mocker.patch(
        "courses.api.mail_api.send_course_run_enrollment_email"
    )
    mocker.patch("courses.tasks.subscribe_edx_course_emails.delay")

    successful_enrollments, edx_request_success = create_run_enrollments(
        user, runs=[test_enrollment.run], mode=EDX_ENROLLMENT_VERIFIED_MODE
    )
    patched_edx_enroll.assert_called_once_with(
        user, [test_enrollment.run], mode=EDX_ENROLLMENT_VERIFIED_MODE
    )

    patched_send_enrollment_email.assert_called_once()
    assert edx_request_success is True
    test_enrollment.refresh_from_db()
    assert test_enrollment.enrollment_mode == EDX_ENROLLMENT_VERIFIED_MODE
    assert ProgramEnrollment.objects.filter(
        user=user, program=test_enrollment.run.course.program
    ).exists()


@pytest.mark.parametrize(
    "exception_cls", [NoEdxApiAuthError, HTTPError, RequestsConnectionError]
)
def test_create_run_enrollments_api_fail(mocker, user, exception_cls):
    """
    create_run_enrollments should log a message and still create local enrollment records when certain exceptions
    are raised if a flag is set to true

    In addition, a ProgramEnrollment should also be created.
    """
    patched_edx_enroll = mocker.patch(
        "courses.api.enroll_in_edx_course_runs", side_effect=exception_cls
    )
    patched_log_exception = mocker.patch("courses.api.log.exception")
    patched_send_enrollment_email = mocker.patch(
        "courses.api.mail_api.send_course_run_enrollment_email"
    )
    run = CourseRunFactory.create()
    successful_enrollments, edx_request_success = create_run_enrollments(
        user,
        [run],
        keep_failed_enrollments=True,
    )
    patched_edx_enroll.assert_called_once_with(
        user, [run], mode=EDX_DEFAULT_ENROLLMENT_MODE
    )
    patched_log_exception.assert_called_once()
    patched_send_enrollment_email.assert_not_called()
    assert len(successful_enrollments) == 1
    assert edx_request_success is False

    assert ProgramEnrollment.objects.filter(
        user=user, program=run.course.program
    ).exists()


@pytest.mark.parametrize("keep_failed_enrollments", [True, False])
@pytest.mark.parametrize(
    "exception_cls,inner_exception",
    [
        [EdxApiEnrollErrorException, MockHttpError()],
        [UnknownEdxApiEnrollException, Exception()],
    ],
)
def test_create_run_enrollments_enroll_api_fail(
    mocker, user, keep_failed_enrollments, exception_cls, inner_exception
):
    """
    create_run_enrollments should log a message and still create local enrollment records when an enrollment exception
    is raised if a flag is set to true

    In addition, a ProgramEnrollment should also exist.
    """
    num_runs = 3
    runs = CourseRunFactory.create_batch(num_runs)
    patched_edx_enroll = mocker.patch(
        "courses.api.enroll_in_edx_course_runs",
        side_effect=exception_cls(user, runs[2], inner_exception),
    )
    patched_log_exception = mocker.patch("courses.api.log.exception")
    patched_send_enrollment_email = mocker.patch(
        "courses.api.mail_api.send_course_run_enrollment_email"
    )

    successful_enrollments, edx_request_success = create_run_enrollments(
        user,
        runs,
        keep_failed_enrollments=keep_failed_enrollments,
    )
    patched_edx_enroll.assert_called_once_with(
        user, runs, mode=EDX_DEFAULT_ENROLLMENT_MODE
    )
    patched_log_exception.assert_called_once()
    patched_send_enrollment_email.assert_not_called()
    expected_enrollments = 0 if not keep_failed_enrollments else num_runs
    assert len(successful_enrollments) == expected_enrollments
    assert edx_request_success is False

    for run in runs:
        assert (
            ProgramEnrollment.objects.filter(
                user=user, program=run.course.program
            ).exists()
            == keep_failed_enrollments
        )


def test_create_run_enrollments_creation_fail(mocker, user):
    """
    create_run_enrollments should log a message and send an admin email if there's an error during the
    creation of local enrollment records
    """
    runs = CourseRunFactory.create_batch(2)
    enrollment = CourseRunEnrollmentFactory.build(run=runs[1])
    mocker.patch(
        "courses.api.CourseRunEnrollment.all_objects.get_or_create",
        side_effect=[Exception(), (enrollment, True)],
    )
    patched_edx_enroll = mocker.patch("courses.api.enroll_in_edx_course_runs")
    patched_log_exception = mocker.patch("courses.api.log.exception")
    patched_mail_api = mocker.patch("courses.api.mail_api")

    successful_enrollments, edx_request_success = create_run_enrollments(
        user,
        runs,
    )
    patched_edx_enroll.assert_called_once_with(
        user, runs, mode=EDX_DEFAULT_ENROLLMENT_MODE
    )
    patched_log_exception.assert_called_once()
    patched_mail_api.send_course_run_enrollment_email.assert_not_called()
    patched_mail_api.send_enrollment_failure_message.assert_called_once()
    assert successful_enrollments == [enrollment]
    assert edx_request_success is True


def test_create_program_enrollments(user):
    """
    create_program_enrollments should create or reactivate local enrollment records
    """
    num_programs = 2
    programs = ProgramFactory.create_batch(num_programs)
    # Create an existing deactivate enrollment to test that it gets reactivated
    ProgramEnrollmentFactory.create(
        user=user,
        program=programs[0],
        change_status=ENROLL_CHANGE_STATUS_REFUNDED,
        active=False,
    )

    successful_enrollments = create_program_enrollments(
        user,
        programs,
    )
    assert len(successful_enrollments) == num_programs
    enrollments = ProgramEnrollment.objects.order_by("program__id").all()
    assert len(enrollments) == len(programs)
    for (program, enrollment) in zip(programs, enrollments):
        assert enrollment.change_status is None
        assert enrollment.active is True
        assert enrollment.program == program


def test_create_program_enrollments_creation_fail(mocker, user):
    """
    create_program_enrollments should log a message and send an admin email if there's an error during the
    creation of local enrollment records
    """
    programs = ProgramFactory.create_batch(2)
    enrollment = ProgramEnrollmentFactory.build(program=programs[1])
    mocker.patch(
        "courses.api.ProgramEnrollment.all_objects.get_or_create",
        side_effect=[Exception(), (enrollment, True)],
    )
    patched_log_exception = mocker.patch("courses.api.log.exception")
    patched_mail_api = mocker.patch("courses.api.mail_api")

    successful_enrollments = create_program_enrollments(
        user,
        programs,
    )
    patched_log_exception.assert_called_once()
    patched_mail_api.send_enrollment_failure_message.assert_called_once()
    assert successful_enrollments == [enrollment]


class TestDeactivateEnrollments:
    """Test cases for functions that deactivate enrollments"""

    @pytest.fixture()
    def patches(self, mocker):  # pylint: disable=missing-docstring
        edx_unenroll = mocker.patch("courses.api.unenroll_edx_course_run")
        send_unenrollment_email = mocker.patch(
            "courses.api.mail_api.send_course_run_unenrollment_email"
        )
        log_exception = mocker.patch("courses.api.log.exception")
        return SimpleNamespace(
            edx_unenroll=edx_unenroll,
            send_unenrollment_email=send_unenrollment_email,
            log_exception=log_exception,
        )

    def test_deactivate_run_enrollment(self, patches):
        """
        deactivate_run_enrollment should attempt to unenroll a user in a course run in edX and set the
        local enrollment record to inactive
        """
        enrollment = CourseRunEnrollmentFactory.create(edx_enrolled=True)

        returned_enrollment = deactivate_run_enrollment(
            enrollment, change_status=ENROLL_CHANGE_STATUS_REFUNDED
        )
        patches.edx_unenroll.assert_called_once_with(enrollment)
        patches.send_unenrollment_email.assert_called_once_with(enrollment)
        enrollment.refresh_from_db()
        assert enrollment.change_status == ENROLL_CHANGE_STATUS_REFUNDED
        assert enrollment.active is False
        assert enrollment.edx_enrolled is False
        assert enrollment.edx_emails_subscription is False
        assert returned_enrollment == enrollment

    @pytest.mark.parametrize("keep_failed_enrollments", [True, False])
    def test_deactivate_run_enrollment_api_fail(self, patches, keep_failed_enrollments):
        """
        If a flag is provided, deactivate_run_enrollment should set local enrollment record to inactive even if the API call fails
        """
        enrollment = CourseRunEnrollmentFactory.create(edx_enrolled=True)
        patches.edx_unenroll.side_effect = Exception

        deactivate_run_enrollment(
            enrollment,
            change_status=ENROLL_CHANGE_STATUS_REFUNDED,
            keep_failed_enrollments=keep_failed_enrollments,
        )
        patches.edx_unenroll.assert_called_once_with(enrollment)
        patches.send_unenrollment_email.assert_not_called()
        patches.log_exception.assert_called_once()
        enrollment.refresh_from_db()
        assert enrollment.active is not keep_failed_enrollments

    def test_deactivate_program_enrollment(self, user, patches):
        """
        deactivate_program_enrollment set the local program enrollment record to inactive as well as all
        associated course run enrollments
        """
        program_enrollment = ProgramEnrollmentFactory.create(user=user)
        course = CourseFactory.create(program=program_enrollment.program)
        course_run_enrollments = CourseRunEnrollmentFactory.create_batch(
            3,
            user=user,
            run__course=course,
            active=True,
        )

        (
            returned_program_enrollment,
            returned_run_enrollments,
        ) = deactivate_program_enrollment(
            program_enrollment, change_status=ENROLL_CHANGE_STATUS_REFUNDED
        )
        program_enrollment.refresh_from_db()
        assert program_enrollment.change_status == ENROLL_CHANGE_STATUS_REFUNDED
        assert program_enrollment.active is False
        assert returned_program_enrollment == program_enrollment
        assert {e.id for e in returned_run_enrollments} == {
            e.id for e in course_run_enrollments
        }
        assert patches.edx_unenroll.call_count == len(course_run_enrollments)
        assert patches.send_unenrollment_email.call_count == len(course_run_enrollments)
        for run_enrollment in course_run_enrollments:
            run_enrollment.refresh_from_db()
            assert run_enrollment.change_status == ENROLL_CHANGE_STATUS_REFUNDED
            assert run_enrollment.active is False
            assert run_enrollment.edx_emails_subscription is False


@pytest.mark.parametrize("keep_failed_enrollments", [True, False])
def test_defer_enrollment(mocker, course, keep_failed_enrollments):
    """
    defer_enrollment should deactivate a user's existing enrollment and create an enrollment in another
    course run
    """
    course_runs = CourseRunFactory.create_batch(3, course=course)
    existing_enrollment = CourseRunEnrollmentFactory.create(run=course_runs[0])
    target_run = course_runs[1]
    mock_new_enrollment = mocker.Mock()
    patched_create_enrollments = mocker.patch(
        "courses.api.create_run_enrollments",
        autospec=True,
        return_value=([mock_new_enrollment if keep_failed_enrollments else None], True),
    )
    patched_deactivate_enrollments = mocker.patch(
        "courses.api.deactivate_run_enrollment",
        autospec=True,
        return_value=existing_enrollment if keep_failed_enrollments else None,
    )

    returned_from_enrollment, returned_to_enrollment = defer_enrollment(
        existing_enrollment.user,
        existing_enrollment.run.courseware_id,
        course_runs[1].courseware_id,
        keep_failed_enrollments=keep_failed_enrollments,
    )
    assert returned_from_enrollment == patched_deactivate_enrollments.return_value
    assert returned_to_enrollment == patched_create_enrollments.return_value[0][0]
    patched_create_enrollments.assert_called_once_with(
        existing_enrollment.user,
        [target_run],
        keep_failed_enrollments=keep_failed_enrollments,
    )
    patched_deactivate_enrollments.assert_called_once_with(
        existing_enrollment,
        ENROLL_CHANGE_STATUS_DEFERRED,
        keep_failed_enrollments=keep_failed_enrollments,
    )


def test_defer_enrollment_validation(mocker, user):
    """
    defer_enrollment should raise an exception if the 'from' or 'to' course runs are invalid
    """
    courses = CourseFactory.create_batch(2)
    enrollments = CourseRunEnrollmentFactory.create_batch(
        3,
        user=user,
        active=factory.Iterator([False, True, True]),
        run__course=factory.Iterator([courses[0], courses[0], courses[1]]),
    )
    unenrollable_run = CourseRunFactory.create(
        enrollment_end=now_in_utc() - timedelta(days=1)
    )
    patched_create_enrollments = mocker.patch(
        "courses.api.create_run_enrollments", return_value=([], False)
    )
    mocker.patch("courses.api.deactivate_run_enrollment", return_value=[])

    with pytest.raises(ValidationError):
        # Deferring to the same course run should raise a validation error
        defer_enrollment(
            user, enrollments[0].run.courseware_id, enrollments[0].run.courseware_id
        )
    patched_create_enrollments.assert_not_called()

    with pytest.raises(ValidationError):
        # Deferring to a course run that is outside of its enrollment period should raise a validation error
        defer_enrollment(
            user, enrollments[0].run.courseware_id, unenrollable_run.courseware_id
        )
    patched_create_enrollments.assert_not_called()

    with pytest.raises(ValidationError):
        # Deferring from an inactive enrollment should raise a validation error
        defer_enrollment(
            user, enrollments[0].run.courseware_id, enrollments[1].run.courseware_id
        )
    patched_create_enrollments.assert_not_called()

    with pytest.raises(ValidationError):
        # Deferring to a course run in a different course should raise a validation error
        defer_enrollment(
            user, enrollments[1].run.courseware_id, enrollments[2].run.courseware_id
        )
    patched_create_enrollments.assert_not_called()

    # The last two cases should not raise an exception if the 'force' flag is set to True
    defer_enrollment(
        user,
        enrollments[0].run.courseware_id,
        enrollments[1].run.courseware_id,
        force=True,
    )
    assert patched_create_enrollments.call_count == 1
    defer_enrollment(
        user,
        enrollments[1].run.courseware_id,
        enrollments[2].run.courseware_id,
        force=True,
    )
    assert patched_create_enrollments.call_count == 2


@pytest.mark.parametrize(
    "mocked_api_response, expect_success",
    [
        [
            CourseDetail(
                {
                    "id": "course-v1:edX+DemoX+2020_T1",
                    "start": "2019-01-01T00:00:00Z",
                    "end": "2020-02-01T00:00:00Z",
                    "enrollment_start": "2019-01-01T00:00:00Z",
                    "enrollment_end": "2020-02-01T00:00:00Z",
                    "name": "Demonstration Course",
                }
            ),
            True,
        ],
        [
            CourseDetail(
                {
                    "id": "course-v1:edX+DemoX+2020_T1",
                    "start": "2021-01-01T00:00:00Z",
                    "end": "2020-02-01T00:00:00Z",
                    "enrollment_start": None,
                    "enrollment_end": None,
                    "name": None,
                }
            ),
            False,
        ],
        [HTTPError(response=Mock(status_code=404)), False],
        [HTTPError(response=Mock(status_code=400)), False],
        [ConnectionError(), False],
    ],
)
def test_sync_course_runs(settings, mocker, mocked_api_response, expect_success):
    """
    Test that sync_course_runs fetches data from edX API. Should fail on API responding with
    an error, as well as trying to set the course run title to None
    """
    settings.OPENEDX_SERVICE_WORKER_API_TOKEN = "mock_api_token"
    mocker.patch.object(CourseDetails, "get_detail", side_effect=[mocked_api_response])
    course_run = CourseRunFactory.create()

    success_count, failure_count = sync_course_runs([course_run])

    if expect_success:
        course_run.refresh_from_db()
        assert success_count == 1
        assert failure_count == 0
        assert course_run.title == mocked_api_response.name
        assert course_run.start_date == mocked_api_response.start
        assert course_run.end_date == mocked_api_response.end
        assert course_run.enrollment_start == mocked_api_response.enrollment_start
        assert course_run.enrollment_end == mocked_api_response.enrollment_end
    else:
        assert success_count == 0
        assert failure_count == 1


@pytest.mark.parametrize(
<<<<<<< HEAD
    "mocked_api_response, expect_success",
    [
        [
            CourseMode(
                {
                    "expiration_datetime": "2019-01-01T00:00:00Z",
                }
            ),
            True,
        ],
        [HTTPError(response=Mock(status_code=404)), False],
        [HTTPError(response=Mock(status_code=400)), False],
        [ConnectionError(), False],
    ],
)
def test_sync_course_mode(settings, mocker, mocked_api_response, expect_success):
    """
    Test that sync_course_mode fetches data from edX API. Should fail on API
    responding with an error.
    """
    settings.OPENEDX_SERVICE_WORKER_API_TOKEN = "mock_api_token"
    mocker.patch.object(CourseMode, "get_mode", side_effect=[mocked_api_response])
    course_run = CourseRunFactory.create()

    success_count, failure_count = sync_course_mode([course_run])

    if expect_success:
        course_run.refresh_from_db()
        assert success_count == 1
        assert failure_count == 0
        assert course_run.upgrade_deadline == mocked_api_response.expiration_datetime
    else:
        assert success_count == 0
        assert failure_count == 1
=======
    "grade, passed, paid, exp_certificate, exp_created, exp_deleted",
    [
        [0.25, True, True, True, True, False],
        [0.25, True, False, False, False, False],
        [0.0, True, True, False, False, False],
        [1.0, False, True, False, False, False],
    ],
)
def test_course_run_certificate(
    user,
    passed_grade_with_enrollment,
    grade,
    paid,
    passed,
    exp_certificate,
    exp_created,
    exp_deleted,
):
    """
    Test that the certificate is generated correctly
    """
    passed_grade_with_enrollment.grade = grade
    passed_grade_with_enrollment.passed = passed
    if not paid:
        CourseRunEnrollment.objects.filter(
            user=passed_grade_with_enrollment.user,
            run=passed_grade_with_enrollment.course_run,
        ).update(enrollment_mode=EDX_DEFAULT_ENROLLMENT_MODE)

    certificate, created, deleted = process_course_run_grade_certificate(
        passed_grade_with_enrollment
    )
    assert bool(certificate) is exp_certificate
    assert created is exp_created
    assert deleted is exp_deleted


def test_course_run_certificate_idempotent(passed_grade_with_enrollment):
    """
    Test that the certificate generation is idempotent
    """

    # Certificate is created the first time
    certificate, created, deleted = process_course_run_grade_certificate(
        passed_grade_with_enrollment
    )
    assert certificate
    assert created
    assert not deleted

    # Existing certificate is simply returned without any create/delete
    certificate, created, deleted = process_course_run_grade_certificate(
        passed_grade_with_enrollment
    )
    assert certificate
    assert not created
    assert not deleted


def test_course_run_certificate_not_passing(passed_grade_with_enrollment):
    """
    Test that the certificate is not generated if the grade is set to not passed
    """

    # Initially the certificate is created
    certificate, created, deleted = process_course_run_grade_certificate(
        passed_grade_with_enrollment
    )
    assert certificate
    assert created
    assert not deleted

    # Now that the grade indicates score 0.0, certificate should be deleted
    passed_grade_with_enrollment.grade = 0.0
    certificate, created, deleted = process_course_run_grade_certificate(
        passed_grade_with_enrollment
    )
    assert not certificate
    assert not created
    assert deleted


def test_generate_course_certificates_no_valid_course_run(settings, courses_api_logs):
    """Test that a proper message is logged when there is no valid course run to generate certificates"""
    generate_course_run_certificates()
    assert (
        "No course runs matched the certificates generation criteria"
        in courses_api_logs.info.call_args[0][0]
    )

    # Create a batch of Course Runs that doesn't match certificate generation filter
    CourseRunFactory.create_batch(
        5,
        is_self_paced=False,
        end_date=now_in_utc()
        - timedelta(hours=settings.CERTIFICATE_CREATION_DELAY_IN_HOURS + 1),
    )
    generate_course_run_certificates()
    assert (
        "No course runs matched the certificates generation criteria"
        in courses_api_logs.info.call_args[0][0]
    )


def test_generate_course_certificates_self_paced_course(
    mocker, courses_api_logs, passed_grade_with_enrollment
):
    """Test that certificates are generated for self paced course runs independent of course run end date"""
    course_run = passed_grade_with_enrollment.course_run
    user = passed_grade_with_enrollment.user
    course_run.is_self_paced = True
    course_run.save()

    mocker.patch(
        "courses.api.ensure_course_run_grade",
        return_value=(passed_grade_with_enrollment, True, False),
    )
    mocker.patch(
        "courses.api.exception_logging_generator",
        return_value=[(passed_grade_with_enrollment, user)],
    )
    generate_course_run_certificates()
    assert (
        f"Finished processing course run {course_run}: created grades for {1} users, updated grades for {0} users, generated certificates for {1} users"
        in courses_api_logs.info.call_args[0][0]
    )


@pytest.mark.parametrize(
    "self_paced, end_date",
    [
        (True, now_in_utc() + timedelta(hours=2)),
        (False, now_in_utc()),
        (False, None),
    ],
)
def test_course_certificates_with_course_end_date_self_paced_combination(
    mocker,
    settings,
    courses_api_logs,
    passed_grade_with_enrollment,
    self_paced,
    end_date,
):
    """Test that correct certificates are created when there are course runs with end_date and self_paced combination"""
    settings.CERTIFICATE_CREATION_DELAY_IN_HOURS = 1
    course_run = passed_grade_with_enrollment.course_run
    course_run.is_self_paced = self_paced
    course_run.end_date = end_date
    course_run.save()

    user = passed_grade_with_enrollment.user

    mocker.patch(
        "courses.api.exception_logging_generator",
        return_value=[(passed_grade_with_enrollment, user)],
    )

    mocker.patch(
        "courses.api.ensure_course_run_grade",
        return_value=(passed_grade_with_enrollment, True, False),
    )

    generate_course_run_certificates()
    assert (
        f"Finished processing course run {course_run}: created grades for {1} users, updated grades for {0} users, generated certificates for {1 if end_date else 0} users"
        in courses_api_logs.info.call_args[0][0]
    )


def test_generate_course_certificates_with_course_end_date(
    mocker, courses_api_logs, passed_grade_with_enrollment, settings
):
    """Test that certificates are generated for passed grades when there are valid course runs for certificates"""
    settings.CERTIFICATE_CREATION_DELAY_IN_HOURS = 1
    course_run = passed_grade_with_enrollment.course_run
    course_run.end_date = now_in_utc()
    course_run.save()

    user = passed_grade_with_enrollment.user

    mocker.patch(
        "courses.api.ensure_course_run_grade",
        return_value=(passed_grade_with_enrollment, True, False),
    )
    mocker.patch(
        "courses.api.exception_logging_generator",
        return_value=[(passed_grade_with_enrollment, user)],
    )
    generate_course_run_certificates()
    assert (
        f"Finished processing course run {course_run}: created grades for {1} users, updated grades for {0} users, generated certificates for {1} users"
        in courses_api_logs.info.call_args[0][0]
    )
>>>>>>> 6c364bf2
<|MERGE_RESOLUTION|>--- conflicted
+++ resolved
@@ -779,7 +779,6 @@
 
 
 @pytest.mark.parametrize(
-<<<<<<< HEAD
     "mocked_api_response, expect_success",
     [
         [
@@ -814,7 +813,6 @@
     else:
         assert success_count == 0
         assert failure_count == 1
-=======
     "grade, passed, paid, exp_certificate, exp_created, exp_deleted",
     [
         [0.25, True, True, True, True, False],
@@ -1008,5 +1006,4 @@
     assert (
         f"Finished processing course run {course_run}: created grades for {1} users, updated grades for {0} users, generated certificates for {1} users"
         in courses_api_logs.info.call_args[0][0]
-    )
->>>>>>> 6c364bf2
+    )