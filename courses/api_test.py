--- conflicted
+++ resolved
@@ -1541,13 +1541,9 @@
     assert len(ProgramCertificate.objects.all()) == 0
 
 
-<<<<<<< HEAD
 def test_force_generate_program_certificate_success(
     user, program_with_requirements, mocker
-):
-=======
-def test_force_generate_program_certificate_success(user, program_with_requirements):  # noqa: F811
->>>>>>> 80a900d1
+):  # noqa: F811
     """
     Test that force creating a program certificate with generate_program_certificate generates
     a program certificate without matching program certificate requirements.
