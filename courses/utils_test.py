# pylint:disable=redefined-outer-name
"""
Tests for utils
"""
<<<<<<< HEAD
from datetime import timedelta

import pytest
from mitol.common.utils import now_in_utc
=======
>>>>>>> 80a900d1

from courses.factories import (
    CourseFactory,
    CourseRunEnrollmentFactory,
    CourseRunFactory,
    ProgramCertificateFactory,
    ProgramEnrollmentFactory,
<<<<<<< HEAD
    program_with_requirements,
=======
    ProgramFactory,  # noqa: F401
    program_with_requirements,  # noqa: F401
>>>>>>> 80a900d1
)
from courses.models import Course
from courses.utils import (
    get_courses_based_on_enrollment,
    get_enrollable_courseruns_qs,
    get_program_certificate_by_enrollment,
)


def test_get_program_certificate_by_enrollment(user, program_with_requirements):  # noqa: F811
    """
    Test that get_program_certificate_by_enrollment returns a program certificate
    """
    course = program_with_requirements.program.courses[0][0]
    course_run = CourseRunFactory.create(course=course)

    course_enrollment = CourseRunEnrollmentFactory.create(user=user, run=course_run)
    program_enrollment = ProgramEnrollmentFactory.create(
        user=user, program=program_with_requirements.program
    )

    program_certificate = ProgramCertificateFactory.create(
        program=program_with_requirements.program, user=user
    )

    program_with_requirements.program.refresh_from_db()

    assert (
        get_program_certificate_by_enrollment(
            course_enrollment, program_with_requirements.program
        )
        == program_certificate
    )
    assert (
        get_program_certificate_by_enrollment(program_enrollment) == program_certificate
    )


def test_get_program_certificate_by_enrollment_program_does_not_exist(user):
    """
    Test that get_program_certificate_by_enrollment returns None if course has no program
    """
    course = CourseFactory.create()
    course_run = CourseRunFactory.create(course=course)

    course_enrollment = CourseRunEnrollmentFactory.create(user=user, run=course_run)

    assert get_program_certificate_by_enrollment(course_enrollment) == None  # noqa: E711


def test_get_program_certificate_by_enrollment_program_page_does_not_exist(
    user,
    program_with_requirements,  # noqa: F811
):
    """
    Test that get_program_certificate_by_enrollment returns None if program page does not exist
    """
    program = program_with_requirements.program

    program.page.delete()

    course = program_with_requirements.program.courses[0][0]
    course_run = CourseRunFactory.create(course=course)

    course_enrollment = CourseRunEnrollmentFactory.create(user=user, run=course_run)
    program_enrollment = ProgramEnrollmentFactory.create(user=user, program=program)

    program_certificate = ProgramCertificateFactory.create(program=program, user=user)

    assert (
        get_program_certificate_by_enrollment(course_enrollment, program)
        != program_certificate
    )
    assert (
        get_program_certificate_by_enrollment(program_enrollment) != program_certificate
    )
    assert get_program_certificate_by_enrollment(course_enrollment, program) == None  # noqa: E711
    assert get_program_certificate_by_enrollment(program_enrollment) == None  # noqa: E711


def test_get_program_certificate_by_enrollment_program_certificate_page_does_not_exist(
    user,
    program_with_requirements,  # noqa: F811
):
    """
    Test that get_program_certificate_by_enrollment returns None if program certificate page does not exist
    """
    program = program_with_requirements.program

    program.page.certificate_page.delete()
    program.page.delete()

    course = program_with_requirements.program.courses[0][0]
    course_run = CourseRunFactory.create(course=course)

    course_enrollment = CourseRunEnrollmentFactory.create(user=user, run=course_run)
    program_enrollment = ProgramEnrollmentFactory.create(user=user, program=program)

    program_certificate = ProgramCertificateFactory.create(program=program, user=user)

    assert (
        get_program_certificate_by_enrollment(course_enrollment) != program_certificate
    )
    assert (
        get_program_certificate_by_enrollment(program_enrollment) != program_certificate
    )
<<<<<<< HEAD
    assert get_program_certificate_by_enrollment(course_enrollment) == None
    assert get_program_certificate_by_enrollment(program_enrollment) == None


def test_get_enrollable_courseruns_qs():
    """
    Test get_enrollable_courseruns_qs
    """
    course = CourseFactory.create()
    now = now_in_utc()
    future_date = now + timedelta(days=1)
    past_date = now - timedelta(days=1)
    course_run = CourseRunFactory.create(
        course=course,
        live=True,
        start_date=now,
        enrollment_start=past_date,
        enrollment_end=future_date,
    )
    CourseRunFactory.create(
        course=course,
        live=True,
        start_date=now,
        enrollment_start=past_date,
        enrollment_end=future_date,
    )

    enrollable_qs = get_enrollable_courseruns_qs()
    assert enrollable_qs.count() == 2
    assert course_run in enrollable_qs

    unenrollable_course_run = CourseFactory.create(
        course=course,
        live=True,
        start_date=now,
        enrollment_start=future_date,
        enrollment_end=None,
    )
    enrollable_qs = get_enrollable_courseruns_qs()
    assert enrollable_qs.count() == 2
    assert course_run in enrollable_qs
    assert unenrollable_course_run not in enrollable_qs


def test_get_unenrollable_courseruns_qs():
    """
    Test get_enrollable_courseruns_qs
    """
    course = CourseFactory.create()
    now = now_in_utc()
    future_date = now + timedelta(days=1)
    past_date = now - timedelta(days=1)
    course_run = CourseRunFactory.create(
        course=course,
        live=True,
        start_date=now,
        enrollment_start=past_date,
        enrollment_end=future_date,
    )
    CourseRunFactory.create(
        course=course,
        live=True,
        start_date=now,
        enrollment_start=past_date,
        enrollment_end=future_date,
    )

    enrollable_qs = get_enrollable_courseruns_qs()
    assert enrollable_qs.count() == 0
    assert course_run not in enrollable_qs

    unenrollable_course_run = CourseFactory.create(
        course=course,
        live=True,
        start_date=future_date,
        enrollment_start=future_date,
        enrollment_end=None,
    )
    enrollable_qs = get_enrollable_courseruns_qs()
    assert enrollable_qs.count() == 1
    assert course_run not in enrollable_qs
    assert unenrollable_course_run in enrollable_qs


def test_get_courses_based_on_enrollment():
    """
    Test get_courses_based_on_enrollment
    """
    now = now_in_utc()
    future_date = now + timedelta(days=1)
    past_date = now - timedelta(days=1)
    course = CourseFactory.create()
    unenrollable_course = CourseFactory.create()
    CourseRunFactory.create(
        course=course,
        live=True,
        start_date=now,
        enrollment_start=past_date,
        enrollment_end=future_date,
    )
    CourseRunFactory.create(
        course=unenrollable_course,
        live=True,
        start_date=future_date,
        enrollment_start=future_date,
        enrollment_end=None,
    )
    can_enroll = get_courses_based_on_enrollment(Course.objects.all(), True)
    assert unenrollable_course not in can_enroll
    assert course in can_enroll
    can_not_enroll = get_courses_based_on_enrollment(Course.objects.all(), False)
    assert unenrollable_course in can_not_enroll
    assert course not in can_not_enroll
=======
    assert get_program_certificate_by_enrollment(course_enrollment) == None  # noqa: E711
    assert get_program_certificate_by_enrollment(program_enrollment) == None  # noqa: E711
>>>>>>> 80a900d1
<|MERGE_RESOLUTION|>--- conflicted
+++ resolved
@@ -2,13 +2,9 @@
 """
 Tests for utils
 """
-<<<<<<< HEAD
 from datetime import timedelta
 
-import pytest
 from mitol.common.utils import now_in_utc
-=======
->>>>>>> 80a900d1
 
 from courses.factories import (
     CourseFactory,
@@ -16,12 +12,8 @@
     CourseRunFactory,
     ProgramCertificateFactory,
     ProgramEnrollmentFactory,
-<<<<<<< HEAD
-    program_with_requirements,
-=======
     ProgramFactory,  # noqa: F401
     program_with_requirements,  # noqa: F401
->>>>>>> 80a900d1
 )
 from courses.models import Course
 from courses.utils import (
@@ -128,9 +120,8 @@
     assert (
         get_program_certificate_by_enrollment(program_enrollment) != program_certificate
     )
-<<<<<<< HEAD
-    assert get_program_certificate_by_enrollment(course_enrollment) == None
-    assert get_program_certificate_by_enrollment(program_enrollment) == None
+    assert get_program_certificate_by_enrollment(course_enrollment) == None  # noqa: E711
+    assert get_program_certificate_by_enrollment(program_enrollment) == None  # noqa: E711
 
 
 def test_get_enrollable_courseruns_qs():
@@ -241,8 +232,4 @@
     assert course in can_enroll
     can_not_enroll = get_courses_based_on_enrollment(Course.objects.all(), False)
     assert unenrollable_course in can_not_enroll
-    assert course not in can_not_enroll
-=======
-    assert get_program_certificate_by_enrollment(course_enrollment) == None  # noqa: E711
-    assert get_program_certificate_by_enrollment(program_enrollment) == None  # noqa: E711
->>>>>>> 80a900d1
+    assert course not in can_not_enroll