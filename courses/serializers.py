"""
Course model serializers
"""
import logging
from urllib.parse import urljoin

from django.conf import settings
from django.contrib.auth.models import AnonymousUser
from django.templatetags.static import static
from rest_framework import serializers
from rest_framework.exceptions import ValidationError
from django.db.models import CharField

from cms.serializers import CoursePageSerializer, ProgramPageSerializer
from courses import models
from courses.api import create_run_enrollments
from courses.constants import CONTENT_TYPE_MODEL_COURSE, CONTENT_TYPE_MODEL_PROGRAM
from ecommerce.serializers import ProductFlexibilePriceSerializer
from flexiblepricing.api import is_courseware_flexible_price_approved
from main import features
from main.serializers import StrictFieldsSerializer
from openedx.constants import EDX_ENROLLMENT_AUDIT_MODE, EDX_ENROLLMENT_VERIFIED_MODE
from users.models import User

logger = logging.getLogger(__name__)


def _get_thumbnail_url(page):
    """
    Get the thumbnail URL or else return a default image URL.

    Args:
        page (cms.models.ProductPage): A product page

    Returns:
        str:
            A page URL
    """
    relative_url = (
        page.thumbnail_image.file.url
        if page
        and page.thumbnail_image
        and page.thumbnail_image.file
        and page.thumbnail_image.file.url
        else static("images/mit-dome.png")
    )
    return urljoin(settings.SITE_BASE_URL, relative_url)


class BaseCourseSerializer(serializers.ModelSerializer):
    """Basic course model serializer"""

    type = serializers.SerializerMethodField(read_only=True)

    def to_representation(self, instance):
        data = super().to_representation(instance)
        if not self.context.get("include_page_fields") or not hasattr(instance, "page"):
            return data
        return {**data, **CoursePageSerializer(instance=instance.page).data}

    @staticmethod
    def get_type(obj):
        return CONTENT_TYPE_MODEL_COURSE

    class Meta:
        model = models.Course
        fields = [
            "id",
            "title",
            "readable_id",
            "type",
        ]


class ProductRelatedField(serializers.RelatedField):
    """serializer for the Product generic field"""

    def to_representation(self, instance):
        serializer = ProductFlexibilePriceSerializer(
            instance=instance, context=self.context
        )
        return serializer.data


class BaseCourseRunSerializer(serializers.ModelSerializer):
    """Minimal CourseRun model serializer"""

    class Meta:
        model = models.CourseRun
        fields = [
            "title",
            "start_date",
            "end_date",
            "enrollment_start",
            "enrollment_end",
            "expiration_date",
            "courseware_url",
            "courseware_id",
            "certificate_available_date",
            "upgrade_deadline",
            "is_upgradable",
            "is_self_paced",
            "run_tag",
            "id",
            "live",
            "course_number",
        ]


class CourseRunSerializer(BaseCourseRunSerializer):
    """CourseRun model serializer"""

    products = ProductRelatedField(many=True, read_only=True)
    approved_flexible_price_exists = serializers.SerializerMethodField()

    class Meta:
        model = models.CourseRun
        fields = BaseCourseRunSerializer.Meta.fields + [
            "products",
            "approved_flexible_price_exists",
        ]

    def to_representation(self, instance):
        data = super().to_representation(instance)
        if self.context and self.context.get("include_enrolled_flag"):
            return {
                **data,
                **{
                    "is_enrolled": getattr(instance, "user_enrollments", 0) > 0,
                    "is_verified": getattr(instance, "verified_enrollments", 0) > 0,
                },
            }
        return data

    def get_approved_flexible_price_exists(self, instance):
        # Get the User object if it exists.
        user = self.context["request"].user if "request" in self.context else None

        # Check for an approved flexible price record if the
        # user exists and has an ID (not an Anonymous user).
        # Otherwise return False.
        flexible_price_exists = (
            is_courseware_flexible_price_approved(
                instance, self.context["request"].user
            )
            if user and user.id
            else False
        )
        return flexible_price_exists


class DepartmentSerializer(serializers.ModelSerializer):
    """Department model serializer"""

<<<<<<< HEAD
    name = CharField(max_length=128)

=======
>>>>>>> f16b217e
    class Meta:
        model = models.Department
        fields = ["name"]


<<<<<<< HEAD
class DepartmentWithCountSerializer(DepartmentSerializer):
    """CourseRun model serializer that includes the number of courses and programs associated with each departments"""

    courses = serializers.IntegerField()
    programs = serializers.IntegerField()

    class Meta:
        model = models.Department
        fields = DepartmentSerializer.Meta.fields + [
            "courses",
            "programs",
        ]


=======
>>>>>>> f16b217e
class CourseSerializer(BaseCourseSerializer):
    """Course model serializer"""

    departments = DepartmentSerializer(many=True, read_only=True)
    next_run_id = serializers.SerializerMethodField()
    page = CoursePageSerializer(read_only=True)
    programs = serializers.SerializerMethodField()

    def get_next_run_id(self, instance):
        """Get next run id"""
        run = instance.first_unexpired_run
        return run.id if run is not None else None

    def get_programs(self, instance):
        if self.context.get("all_runs", False):
            from courses.serializers import BaseProgramSerializer

            return BaseProgramSerializer(instance.programs, many=True).data

        return None

    class Meta:
        model = models.Course
        fields = [
            "id",
            "title",
            "readable_id",
            "next_run_id",
            "departments",
            "page",
            "programs",
        ]


class CourseWithCourseRunsSerializer(CourseSerializer):
    """Course model serializer - also serializes child course runs"""

    courseruns = CourseRunSerializer(many=True, read_only=True)

    class Meta:
        model = models.Course
        fields = CourseSerializer.Meta.fields + [
            "courseruns",
        ]


class CourseRunWithCourseSerializer(CourseRunSerializer):
    """
    CourseRun model serializer - also serializes the parent Course.
    """

    course = CourseSerializer(read_only=True, context={"include_page_fields": True})

    class Meta:
        model = models.CourseRun
        fields = CourseRunSerializer.Meta.fields + [
            "course",
        ]


class BaseProgramSerializer(serializers.ModelSerializer):
    """Basic program model serializer"""

    type = serializers.SerializerMethodField(read_only=True)

    @staticmethod
    def get_type(obj):
        return CONTENT_TYPE_MODEL_PROGRAM

    class Meta:
        model = models.Program
        fields = ["title", "readable_id", "id", "type"]


class ProgramSerializer(serializers.ModelSerializer):
    """Program model serializer"""

    courses = serializers.SerializerMethodField()
    requirements = serializers.SerializerMethodField()
    req_tree = serializers.SerializerMethodField()
    page = serializers.SerializerMethodField()
    departments = DepartmentSerializer(many=True, read_only=True)

    def get_courses(self, instance):
        """Serializer for courses"""
        return CourseWithCourseRunsSerializer(
            [course[0] for course in instance.courses if course[0].live],
            many=True,
            context={"include_page_fields": True},
        ).data

    def get_requirements(self, instance):
        return {
            "required": [course.id for course in instance.required_courses],
            "electives": [course.id for course in instance.elective_courses],
        }

    def get_req_tree(self, instance):
        req_root = instance.get_requirements_root()

        if req_root is None:
            return []

        return ProgramRequirementTreeSerializer(instance=req_root).data

    def get_page(self, instance):
        if hasattr(instance, "page"):
            return ProgramPageSerializer(instance.page).data
        else:
            return {"feature_image_src": _get_thumbnail_url(None)}

    class Meta:
        model = models.Program
        fields = [
            "title",
            "readable_id",
            "id",
            "courses",
            "requirements",
            "req_tree",
            "page",
            "program_type",
            "departments",
            "live",
        ]


class FullProgramSerializer(ProgramSerializer):
    """Adds more data to the ProgramSerializer."""

    start_date = serializers.SerializerMethodField()
    end_date = serializers.SerializerMethodField()
    enrollment_start = serializers.SerializerMethodField()

    def get_start_date(self, instance):
        """
        start_date is the starting date for the earliest live course run for all courses in a program

        Returns:
            datetime: The starting date
        """
        courses_in_program = [course[0] for course in instance.courses]
        return (
            models.CourseRun.objects.filter(course__in=courses_in_program, live=True)
            .order_by("start_date")
            .values_list("start_date", flat=True)
            .first()
        )

    def get_end_date(self, instance):
        """
        end_date is the end date for the latest live course run for all courses in a program.

        Returns:
            datetime: The ending date
        """
        courses_in_program = [course[0] for course in instance.courses]
        return (
            models.CourseRun.objects.filter(course__in=courses_in_program, live=True)
            .order_by("end_date")
            .values_list("end_date", flat=True)
            .last()
        )

    def get_enrollment_start(self, instance):
        """
        enrollment_start is first date where enrollment starts for any live course run
        """
        courses_in_program = [course[0] for course in instance.courses]
        return (
            models.CourseRun.objects.filter(course__in=courses_in_program, live=True)
            .order_by("enrollment_start")
            .values_list("enrollment_start", flat=True)
            .first()
        )

    class Meta(ProgramSerializer.Meta):
        fields = ProgramSerializer.Meta.fields + [
            "title",
            "readable_id",
            "id",
            "courses",
            "num_courses",
            "requirements",
            "req_tree",
        ]


class CourseRunCertificateSerializer(serializers.ModelSerializer):
    """CourseRunCertificate model serializer"""

    class Meta:
        model = models.CourseRunCertificate
        fields = ["uuid", "link"]


class CourseRunGradeSerializer(serializers.ModelSerializer):
    """CourseRunGrade serializer"""

    class Meta:
        model = models.CourseRunGrade
        fields = ["grade", "letter_grade", "passed", "set_by_admin", "grade_percent"]


class BaseCourseRunEnrollmentSerializer(serializers.ModelSerializer):
    certificate = serializers.SerializerMethodField(read_only=True)
    enrollment_mode = serializers.ChoiceField(
        (EDX_ENROLLMENT_AUDIT_MODE, EDX_ENROLLMENT_VERIFIED_MODE), read_only=True
    )
    approved_flexible_price_exists = serializers.SerializerMethodField()
    grades = serializers.SerializerMethodField(read_only=True)

    def get_certificate(self, enrollment):
        """
        Resolve a certificate for this enrollment if it exists
        """
        # When create method is called it returns list object of enrollments
        if isinstance(enrollment, list):
            enrollment = enrollment[0] if enrollment else None

        # No need to include a certificate if there is no corresponding wagtail page
        # to support the render
        try:
            if (
                not enrollment
                or not enrollment.run.course.page
                or not enrollment.run.course.page.certificate_page
            ):
                return None
        except models.Course.page.RelatedObjectDoesNotExist:
            return None

        # Using IDs because we don't need the actual record and this avoids redundant queries
        user_id = enrollment.user_id
        course_run_id = enrollment.run_id
        try:
            return CourseRunCertificateSerializer(
                models.CourseRunCertificate.objects.get(
                    user_id=user_id, course_run_id=course_run_id
                )
            ).data
        except models.CourseRunCertificate.DoesNotExist:
            return None

    def get_approved_flexible_price_exists(self, instance):
        instance_run = instance[0].run if isinstance(instance, list) else instance.run
        instance_user = (
            instance[0].user if isinstance(instance, list) else instance.user
        )
        flexible_price_exists = is_courseware_flexible_price_approved(
            instance_run, instance_user
        )
        return flexible_price_exists

    def get_grades(self, instance):
        instance_run = instance[0].run if isinstance(instance, list) else instance.run
        instance_user = (
            instance[0].user if isinstance(instance, list) else instance.user
        )

        return CourseRunGradeSerializer(
            instance=models.CourseRunGrade.objects.filter(
                user=instance_user, course_run=instance_run
            ).all(),
            many=True,
        ).data

    class Meta:
        model = models.CourseRunEnrollment
        fields = [
            "run",
            "id",
            "edx_emails_subscription",
            "certificate",
            "enrollment_mode",
            "approved_flexible_price_exists",
            "grades",
        ]


class CourseRunEnrollmentSerializer(BaseCourseRunEnrollmentSerializer):
    """CourseRunEnrollment model serializer"""

    run = CourseRunWithCourseSerializer(read_only=True)
    run_id = serializers.IntegerField(write_only=True)
    certificate = serializers.SerializerMethodField(read_only=True)
    enrollment_mode = serializers.ChoiceField(
        (EDX_ENROLLMENT_AUDIT_MODE, EDX_ENROLLMENT_VERIFIED_MODE), read_only=True
    )
    approved_flexible_price_exists = serializers.SerializerMethodField()
    grades = serializers.SerializerMethodField(read_only=True)

    def create(self, validated_data):
        user = self.context["user"]
        run_id = validated_data["run_id"]
        try:
            run = models.CourseRun.objects.get(id=run_id)
        except models.CourseRun.DoesNotExist:
            raise ValidationError({"run_id": f"Invalid course run id: {run_id}"})
        successful_enrollments, edx_request_success = create_run_enrollments(
            user,
            [run],
            keep_failed_enrollments=features.is_enabled(features.IGNORE_EDX_FAILURES),
        )
        return successful_enrollments

    class Meta(BaseCourseRunEnrollmentSerializer.Meta):
        fields = BaseCourseRunEnrollmentSerializer.Meta.fields + [
            "run_id",
        ]


class ProgramCertificateSerializer(serializers.ModelSerializer):
    """ProgramCertificate model serializer"""

    class Meta:
        model = models.ProgramCertificate
        fields = ["uuid", "link"]


class UserProgramEnrollmentDetailSerializer(serializers.Serializer):
    program = ProgramSerializer()
    enrollments = CourseRunEnrollmentSerializer(many=True)
    certificate = serializers.SerializerMethodField(read_only=True)

    def get_certificate(self, user_program_enrollment):
        """
        Resolve a certificate for this enrollment if it exists
        """
        certificate = user_program_enrollment.get("certificate")
        return ProgramCertificateSerializer(certificate).data if certificate else None


class ProgramRequirementDataSerializer(StrictFieldsSerializer):
    """Serializer for ProgramRequirement data"""

    node_type = serializers.ChoiceField(
        choices=(
            models.ProgramRequirementNodeType.OPERATOR,
            models.ProgramRequirementNodeType.COURSE,
        )
    )
    course = serializers.CharField(source="course_id", allow_null=True, default=None)
    program = serializers.CharField(source="program_id", required=False)
    title = serializers.CharField(allow_null=True, default=None)
    operator = serializers.CharField(allow_null=True, default=None)
    operator_value = serializers.CharField(allow_null=True, default=None)
    elective_flag = serializers.BooleanField(allow_null=True, default=False)


class ProgramRequirementSerializer(StrictFieldsSerializer):
    """Serializer for a ProgramRequirement"""

    id = serializers.IntegerField(required=False, allow_null=True, default=None)
    data = ProgramRequirementDataSerializer()

    def get_fields(self):
        """Override because 'children' is a recursive structure"""
        fields = super().get_fields()
        fields["children"] = ProgramRequirementSerializer(many=True, default=[])
        return fields


class ProgramRequirementTreeSerializer(serializers.ListSerializer):
    """
    Serializer for root nodes of a program requirement tree

    The instance is considered immutable and the data passed in
    is expected to be a list of objects in the structure that ProgramRequirement.load_bulk()
    can consume.
    """

    child = ProgramRequirementSerializer()

    def update(self, instance, validated_data):
        """
        Update the program requirement tree

        This is inspired by the load_bulk method, but that method is an append-only operation and doesn't update existing records
        """
        keep_node_ids = []

        def _get_existing(data):
            node_id = data.get("id", None)
            return (
                models.ProgramRequirement.objects.filter(id=node_id).first()
                if node_id
                else None
            )

        # we'll recursively walk the tree, in practice this is at most 3 deep under instance (OPERATOR -> OPERATOR -> COURSE)
        def _update(parent, children_data):
            last_updated_child = None

            for node_data in children_data:
                parent.refresh_from_db()
                first_child = parent.get_first_child()
                existing_child = _get_existing(node_data)

                data = {
                    **node_data["data"],
                    "program_id": instance.program_id,
                }
                children = node_data.get("children", [])

                if existing_child is None:
                    # we're inserting a new node
                    if last_updated_child is not None:
                        # insert after the last node we updated or inserted
                        last_updated_child = last_updated_child.add_sibling(
                            "right", **data
                        )
                    elif first_child is not None:
                        # otherwise insert as the first sibling
                        last_updated_child = first_child.add_sibling(
                            "first-sibling", **data
                        )
                    else:
                        # insert as a regular child node as there's no children yet
                        last_updated_child = parent.add_child(**data)
                else:
                    # we have an existing node and need to move it and update it
                    if last_updated_child is not None:
                        # place it after the last node we updated
                        existing_child.move(last_updated_child, pos="right")
                    elif first_child is not None:
                        # move it to the first sibling
                        existing_child.move(first_child, "first-sibling")
                    elif parent is not None:
                        # this would only happen if the child is moving form another part of the tree, which
                        # we don't support at the moment but it's here for completeness and future-proofing
                        existing_child.move(parent, "first-child")

                    # since this is an existing node we need to update the props and save
                    for key, value in data.items():
                        setattr(existing_child, key, value)

                    existing_child.save(update_fields=data.keys())

                    last_updated_child = existing_child

                keep_node_ids.append(last_updated_child.id)

                # if the input has children, process those
                if children:
                    _update(last_updated_child, children)

        _update(instance, validated_data)

        # delete all descendants that didn't show up in the input
        instance.get_descendants().exclude(id__in=keep_node_ids).delete()

        instance.refresh_from_db()

        return instance

    @property
    def data(self):
        """Serializes the root node to a bulk dump of the tree"""
        # here we're bypassing Serializer.data implementation because it coerces
        # the to_representation return value into a dict of its keys
        return models.ProgramRequirement.dump_bulk(parent=self.instance, keep_ids=True)


class PartnerSchoolSerializer(serializers.ModelSerializer):
    class Meta:
        model = models.PartnerSchool
        fields = "__all__"


class LearnerProgramRecordShareSerializer(serializers.ModelSerializer):
    class Meta:
        model = models.LearnerProgramRecordShare
        fields = "__all__"


class LearnerRecordSerializer(serializers.BaseSerializer):
    """
    Gathers the various data needed to display the learner's program record.
    Pass the program you want the record for and attach the learner via context
    object.
    """

    def to_representation(self, instance):
        """
        Returns formatted data.

        Args:
        - instance (Program): The program to retrieve data for.
        """
        user = None

        if "request" in self.context:
            if not isinstance(self.context["request"].user, AnonymousUser):
                user = self.context["request"].user

        if "user" in self.context and isinstance(self.context["user"], User):
            user = self.context["user"]

        if user is None:
            raise ValidationError("Valid user object not found")

        courses = []
        for course, requirement_type in instance.courses:
            fmt_course = {
                "title": course.title,
                "id": course.id,
                "readable_id": course.readable_id,
                "reqtype": requirement_type,
                "grade": None,
                "certificate": None,
            }
            runs_ids = models.CourseRunCertificate.objects.filter(
                user=user, course_run__course=course, is_revoked=False
            ).values_list("course_run__id", flat=True)

            if not runs_ids:
                # if there are no certificates then show only verified enrollment grades
                runs_ids = models.CourseRunEnrollment.objects.filter(
                    user=user,
                    run__course=course,
                    enrollment_mode=EDX_ENROLLMENT_VERIFIED_MODE,
                    change_status=None,
                ).values_list("run__id", flat=True)

            grade = (
                models.CourseRunGrade.objects.filter(user=user, course_run__in=runs_ids)
                .order_by("-grade")
                .first()
            )

            if grade is not None:
                grade.grade = round(grade.grade, 2)
                fmt_course["grade"] = CourseRunGradeSerializer(grade).data

            certificate = (
                models.CourseRunCertificate.objects.filter(
                    user=user, course_run__course=course, is_revoked=False
                )
                .order_by("-created_on")
                .first()
            )

            if certificate is not None:
                fmt_course["certificate"] = CourseRunCertificateSerializer(
                    certificate
                ).data

            courses.append(fmt_course)

        shares = models.LearnerProgramRecordShare.objects.filter(
            user=user, program=instance, is_active=True
        ).all()

        output = {
            "user": {
                "name": user.name,
                "email": user.email,
                "username": user.username,
            },
            "program": {
                "title": instance.title,
                "readable_id": instance.readable_id,
                "courses": courses,
                "requirements": ProgramRequirementTreeSerializer(
                    instance.requirements_root
                ).data,
            },
            "sharing": LearnerProgramRecordShareSerializer(shares, many=True).data
            if "anonymous_pull" not in self.context
            else [],
            "partner_schools": PartnerSchoolSerializer(
                models.PartnerSchool.objects.all(), many=True
            ).data
            if "anonymous_pull" not in self.context
            else [],
        }

        return output<|MERGE_RESOLUTION|>--- conflicted
+++ resolved
@@ -152,17 +152,10 @@
 class DepartmentSerializer(serializers.ModelSerializer):
     """Department model serializer"""
 
-<<<<<<< HEAD
-    name = CharField(max_length=128)
-
-=======
->>>>>>> f16b217e
     class Meta:
         model = models.Department
         fields = ["name"]
 
-
-<<<<<<< HEAD
 class DepartmentWithCountSerializer(DepartmentSerializer):
     """CourseRun model serializer that includes the number of courses and programs associated with each departments"""
 
@@ -176,9 +169,6 @@
             "programs",
         ]
 
-
-=======
->>>>>>> f16b217e
 class CourseSerializer(BaseCourseSerializer):
     """Course model serializer"""
 
