"""
Course model serializers
"""
import logging
from urllib.parse import urljoin
from posthog import Posthog

from django.conf import settings
from django.contrib.auth.models import AnonymousUser
from django.core.exceptions import ObjectDoesNotExist
from django.templatetags.static import static
from rest_framework import serializers
from rest_framework.exceptions import ValidationError

from cms.models import CoursePage, ProgramPage
from cms.serializers import CoursePageSerializer, ProgramPageSerializer
from courses import models
from courses.api import create_run_enrollments
from courses.constants import CONTENT_TYPE_MODEL_COURSE, CONTENT_TYPE_MODEL_PROGRAM
from ecommerce.models import Product
from ecommerce.serializers import BaseProductSerializer, ProductFlexibilePriceSerializer
from flexiblepricing.api import is_courseware_flexible_price_approved
from main import features
from main.serializers import StrictFieldsSerializer
from openedx.constants import EDX_ENROLLMENT_AUDIT_MODE, EDX_ENROLLMENT_VERIFIED_MODE
from users.models import User

logger = logging.getLogger(__name__)

posthog = Posthog(settings.POSTHOG_API_TOKEN, host=settings.POSTHOG_API_HOST)


def _get_thumbnail_url(page):
    """
    Get the thumbnail URL or else return a default image URL.

    Args:
        page (cms.models.ProductPage): A product page

    Returns:
        str:
            A page URL
    """
    relative_url = (
        page.thumbnail_image.file.url
        if page
        and page.thumbnail_image
        and page.thumbnail_image.file
        and page.thumbnail_image.file.url
        else static("images/mit-dome.png")
    )
    return urljoin(settings.SITE_BASE_URL, relative_url)


class BaseCourseSerializer(serializers.ModelSerializer):
    """Basic course model serializer"""

    type = serializers.SerializerMethodField(read_only=True)

    def to_representation(self, instance):
        data = super().to_representation(instance)
        if not self.context.get("include_page_fields") or not hasattr(instance, "page"):
            return data
        return {**data, **CoursePageSerializer(instance=instance.page).data}

    @staticmethod
    def get_type(obj):
        return CONTENT_TYPE_MODEL_COURSE

    class Meta:
        model = models.Course
        fields = [
            "id",
            "title",
            "readable_id",
            "type",
        ]


class ProductRelatedField(serializers.RelatedField):
    """serializer for the Product generic field"""

    def to_representation(self, instance):
        serializer = ProductFlexibilePriceSerializer(
            instance=instance, context=self.context
        )
        return serializer.data


class BaseCourseRunSerializer(serializers.ModelSerializer):
    """Minimal CourseRun model serializer"""

    class Meta:
        model = models.CourseRun
        fields = [
            "title",
            "start_date",
            "end_date",
            "enrollment_start",
            "enrollment_end",
            "expiration_date",
            "courseware_url",
            "courseware_id",
            "upgrade_deadline",
            "is_upgradable",
            "is_self_paced",
            "run_tag",
            "id",
            "live",
        ]


class CourseRunSerializer(BaseCourseRunSerializer):
    """CourseRun model serializer"""

    products = ProductRelatedField(many=True, queryset=Product.objects.all())
    page = serializers.SerializerMethodField()
    approved_flexible_price_exists = serializers.SerializerMethodField()

    class Meta:
        model = models.CourseRun
        fields = BaseCourseRunSerializer.Meta.fields + [
            "products",
            "page",
            "approved_flexible_price_exists",
        ]

    def to_representation(self, instance):
        data = super().to_representation(instance)
        if self.context and self.context.get("include_enrolled_flag"):
            return {
                **data,
                **{
                    "is_enrolled": getattr(instance, "user_enrollments", 0) > 0,
                    "is_verified": getattr(instance, "verified_enrollments", 0) > 0,
                },
            }
        return data

    def get_page(self, instance):
        try:
            return CoursePageSerializer(
                instance=CoursePage.objects.filter(course=instance.course).get()
            ).data
        except ObjectDoesNotExist:
            return None

    def get_approved_flexible_price_exists(self, instance):
        # Get the User object if it exists.
        user = self.context["request"].user if "request" in self.context else None

        # Check for an approved flexible price record if the
        # user exists and has an ID (not an Anonymous user).
        # Otherwise return False.
        flexible_price_exists = (
            is_courseware_flexible_price_approved(
                instance, self.context["request"].user
            )
            if user and user.id
            else False
        )
        return flexible_price_exists


class CourseSerializer(BaseCourseSerializer):
    """Course model serializer - also serializes child course runs"""

    courseruns = serializers.SerializerMethodField()
    next_run_id = serializers.SerializerMethodField()
    departments = serializers.SerializerMethodField()
    page = serializers.SerializerMethodField()

    def get_next_run_id(self, instance):
        """Get next run id"""
        run = instance.first_unexpired_run
        return run.id if run is not None else None

    def get_courseruns(self, instance):
        """Returns all course runs related to the course."""
<<<<<<< HEAD
        if posthog.feature_enabled('new-feature', 'distinct id'):
            all_runs = self.context.get("all_runs", False)
            if all_runs:
                active_runs = instance.unexpired_runs
            else:
                user = self.context["request"].user if "request" in self.context else None
                active_runs = (
                    instance.available_runs(user)
                    if user and user.is_authenticated
                    else instance.unexpired_runs
                )
            return [
                CourseRunSerializer(instance=run, context=self.context).data
                for run in active_runs
                if run.live
            ]
=======
        """Unexpired and unenrolled course runs"""
        all_runs = self.context.get("all_runs", False)
        if all_runs:
            active_runs = instance.unexpired_runs
        else:
            user = self.context["request"].user if "request" in self.context else None
            active_runs = (
                instance.available_runs(user)
                if user and user.is_authenticated
                else instance.unexpired_runs
            )
>>>>>>> 8382ed71
        return [
            CourseRunSerializer(instance=run, context=self.context).data
            for run in instance.courseruns.all()
        ]
        
        # TODO: COLLIN WRAP IN FLAG
        return [
            CourseRunSerializer(instance=run, context=self.context).data
            for run in instance.courseruns.all()
        ]

    def get_departments(self, instance):
        """List departments of a course"""
        return sorted(
            [{"name": department.name} for department in instance.departments.all()],
            key=lambda department: department["name"],
        )

    def get_page(self, instance):
        return (
            CoursePageSerializer(
                instance=CoursePage.objects.filter(course=instance).get()
            ).data
            if CoursePage.objects.filter(course=instance).exists()
            else None
        )

    class Meta:
        model = models.Course
        fields = [
            "id",
            "title",
            "readable_id",
            "courseruns",
            "next_run_id",
            "departments",
            "page",
        ]


class CourseRunDetailSerializer(serializers.ModelSerializer):
    """
    CourseRun model serializer - also serializes the parent Course
    Includes the relevant Page (if there is one) and Products (if they exist,
    just the base product data)
    """

    course = BaseCourseSerializer(read_only=True, context={"include_page_fields": True})
    products = BaseProductSerializer(read_only=True, many=True)
    page = serializers.SerializerMethodField()

    def get_page(self, instance):
        try:
            return CoursePageSerializer(instance=instance.course.page).data
        except ObjectDoesNotExist:
            return None

    class Meta:
        model = models.CourseRun
        fields = [
            "course_number",
            "course",
            "title",
            "start_date",
            "end_date",
            "enrollment_start",
            "enrollment_end",
            "expiration_date",
            "certificate_available_date",
            "courseware_url",
            "courseware_id",
            "upgrade_deadline",
            "is_upgradable",
            "is_self_paced",
            "id",
            "products",
            "page",
        ]


class BaseProgramSerializer(serializers.ModelSerializer):
    """Basic program model serializer"""

    type = serializers.SerializerMethodField(read_only=True)

    @staticmethod
    def get_type(obj):
        return CONTENT_TYPE_MODEL_PROGRAM

    class Meta:
        model = models.Program
        fields = ["title", "readable_id", "id", "type"]


class ProgramSerializer(serializers.ModelSerializer):
    """Program model serializer"""

    courses = serializers.SerializerMethodField()
    requirements = serializers.SerializerMethodField()
    req_tree = serializers.SerializerMethodField()
    page = serializers.SerializerMethodField()
    departments = serializers.SerializerMethodField()

    def get_courses(self, instance):
        """Serializer for courses"""
        return CourseSerializer(
            [course[0] for course in instance.courses if course[0].live],
            many=True,
            context={"include_page_fields": True},
        ).data

    def get_requirements(self, instance):
        return {
            "required": [course.id for course in instance.required_courses],
            "electives": [course.id for course in instance.elective_courses],
        }

    def get_req_tree(self, instance):
        req_root = instance.get_requirements_root()

        if req_root is None:
            return []

        return ProgramRequirementTreeSerializer(instance=req_root).data

    def get_page(self, instance):
        if ProgramPage.objects.filter(program=instance).exists():
            return ProgramPageSerializer(
                instance=ProgramPage.objects.filter(program=instance).get()
            ).data
        else:
            return {"feature_image_src": _get_thumbnail_url(None)}

    def get_departments(self, instance):
        """List departments of a course"""
        return sorted(
            [{"name": department.name} for department in instance.departments.all()],
            key=lambda department: department["name"],
        )

    class Meta:
        model = models.Program
        fields = [
            "title",
            "readable_id",
            "id",
            "courses",
            "requirements",
            "req_tree",
            "page",
            "program_type",
<<<<<<< HEAD
            "departments",
            "live",
=======
>>>>>>> 8382ed71
        ]


class FullProgramSerializer(ProgramSerializer):
    """Adds more data to the ProgramSerializer."""

    start_date = serializers.SerializerMethodField()
    end_date = serializers.SerializerMethodField()
    enrollment_start = serializers.SerializerMethodField()
    departments = serializers.SerializerMethodField()

    def get_start_date(self, instance):
        """
        start_date is the starting date for the earliest live course run for all courses in a program

        Returns:
            datetime: The starting date
        """
        courses_in_program = [course[0] for course in instance.courses]
        return (
            models.CourseRun.objects.filter(course__in=courses_in_program, live=True)
            .order_by("start_date")
            .values_list("start_date", flat=True)
            .first()
        )

    def get_end_date(self, instance):
        """
        end_date is the end date for the latest live course run for all courses in a program.

        Returns:
            datetime: The ending date
        """
        courses_in_program = [course[0] for course in instance.courses]
        return (
            models.CourseRun.objects.filter(course__in=courses_in_program, live=True)
            .order_by("end_date")
            .values_list("end_date", flat=True)
            .last()
        )

    def get_enrollment_start(self, instance):
        """
        enrollment_start is first date where enrollment starts for any live course run
        """
        courses_in_program = [course[0] for course in instance.courses]
        return (
            models.CourseRun.objects.filter(course__in=courses_in_program, live=True)
            .order_by("enrollment_start")
            .values_list("enrollment_start", flat=True)
            .first()
        )

    def get_departments(self, instance):
        """List all departments in all courses in the program"""
        courses_in_program = [course[0] for course in instance.courses]
        departments = (
<<<<<<< HEAD
            models.Department.objects.filter(course__in=courses_in_program)
=======
            models.CourseDepartment.objects.filter(course__in=courses_in_program)
>>>>>>> 8382ed71
            .values("name")
            .distinct("name")
        )
        return list(departments)

    class Meta(ProgramSerializer.Meta):
        fields = ProgramSerializer.Meta.fields + [
            "title",
            "readable_id",
            "id",
            "courses",
            "num_courses",
            "requirements",
            "req_tree",
        ]


class CourseRunCertificateSerializer(serializers.ModelSerializer):
    """CourseRunCertificate model serializer"""

    class Meta:
        model = models.CourseRunCertificate
        fields = ["uuid", "link"]


class CourseRunGradeSerializer(serializers.ModelSerializer):
    """CourseRunGrade serializer"""

    class Meta:
        model = models.CourseRunGrade
        fields = ["grade", "letter_grade", "passed", "set_by_admin", "grade_percent"]


class BaseCourseRunEnrollmentSerializer(serializers.ModelSerializer):
    certificate = serializers.SerializerMethodField(read_only=True)
    enrollment_mode = serializers.ChoiceField(
        (EDX_ENROLLMENT_AUDIT_MODE, EDX_ENROLLMENT_VERIFIED_MODE), read_only=True
    )
    approved_flexible_price_exists = serializers.SerializerMethodField()
    grades = serializers.SerializerMethodField(read_only=True)

    def get_certificate(self, enrollment):
        """
        Resolve a certificate for this enrollment if it exists
        """
        # When create method is called it returns list object of enrollments
        if isinstance(enrollment, list):
            enrollment = enrollment[0] if enrollment else None

        # No need to include a certificate if there is no corresponding wagtail page
        # to support the render
        try:
            if (
                not enrollment
                or not enrollment.run.course.page
                or not enrollment.run.course.page.certificate_page
            ):
                return None
        except models.Course.page.RelatedObjectDoesNotExist:
            return None

        # Using IDs because we don't need the actual record and this avoids redundant queries
        user_id = enrollment.user_id
        course_run_id = enrollment.run_id
        try:
            return CourseRunCertificateSerializer(
                models.CourseRunCertificate.objects.get(
                    user_id=user_id, course_run_id=course_run_id
                )
            ).data
        except models.CourseRunCertificate.DoesNotExist:
            return None

    def get_approved_flexible_price_exists(self, instance):
        instance_run = instance[0].run if isinstance(instance, list) else instance.run
        instance_user = (
            instance[0].user if isinstance(instance, list) else instance.user
        )
        flexible_price_exists = is_courseware_flexible_price_approved(
            instance_run, instance_user
        )
        return flexible_price_exists

    def get_grades(self, instance):
        instance_run = instance[0].run if isinstance(instance, list) else instance.run
        instance_user = (
            instance[0].user if isinstance(instance, list) else instance.user
        )

        return CourseRunGradeSerializer(
            instance=models.CourseRunGrade.objects.filter(
                user=instance_user, course_run=instance_run
            ).all(),
            many=True,
        ).data

    class Meta:
        model = models.CourseRunEnrollment
        fields = [
            "run",
            "id",
            "edx_emails_subscription",
            "certificate",
            "enrollment_mode",
            "approved_flexible_price_exists",
            "grades",
        ]


class CourseRunEnrollmentSerializer(BaseCourseRunEnrollmentSerializer):
    """CourseRunEnrollment model serializer"""

    run = CourseRunDetailSerializer(read_only=True)
    run_id = serializers.IntegerField(write_only=True)
    certificate = serializers.SerializerMethodField(read_only=True)
    enrollment_mode = serializers.ChoiceField(
        (EDX_ENROLLMENT_AUDIT_MODE, EDX_ENROLLMENT_VERIFIED_MODE), read_only=True
    )
    approved_flexible_price_exists = serializers.SerializerMethodField()
    grades = serializers.SerializerMethodField(read_only=True)

    def create(self, validated_data):
        user = self.context["user"]
        run_id = validated_data["run_id"]
        try:
            run = models.CourseRun.objects.get(id=run_id)
        except models.CourseRun.DoesNotExist:
            raise ValidationError({"run_id": f"Invalid course run id: {run_id}"})
        successful_enrollments, edx_request_success = create_run_enrollments(
            user,
            [run],
            keep_failed_enrollments=features.is_enabled(features.IGNORE_EDX_FAILURES),
        )
        return successful_enrollments

    class Meta(BaseCourseRunEnrollmentSerializer.Meta):
        fields = BaseCourseRunEnrollmentSerializer.Meta.fields + [
            "run_id",
        ]


class ProgramCertificateSerializer(serializers.ModelSerializer):
    """ProgramCertificate model serializer"""

    class Meta:
        model = models.ProgramCertificate
        fields = ["uuid", "link"]


class UserProgramEnrollmentDetailSerializer(serializers.Serializer):
    program = ProgramSerializer()
    enrollments = CourseRunEnrollmentSerializer(many=True)
    certificate = serializers.SerializerMethodField(read_only=True)

    def get_certificate(self, user_program_enrollment):
        """
        Resolve a certificate for this enrollment if it exists
        """
        certificate = user_program_enrollment.get("certificate")
        return ProgramCertificateSerializer(certificate).data if certificate else None


class ProgramRequirementDataSerializer(StrictFieldsSerializer):
    """Serializer for ProgramRequirement data"""

    node_type = serializers.ChoiceField(
        choices=(
            models.ProgramRequirementNodeType.OPERATOR,
            models.ProgramRequirementNodeType.COURSE,
        )
    )
    course = serializers.CharField(source="course_id", allow_null=True, default=None)
    program = serializers.CharField(source="program_id", required=False)
    title = serializers.CharField(allow_null=True, default=None)
    operator = serializers.CharField(allow_null=True, default=None)
    operator_value = serializers.CharField(allow_null=True, default=None)
    elective_flag = serializers.BooleanField(allow_null=True, default=False)


class ProgramRequirementSerializer(StrictFieldsSerializer):
    """Serializer for a ProgramRequirement"""

    id = serializers.IntegerField(required=False, allow_null=True, default=None)
    data = ProgramRequirementDataSerializer()

    def get_fields(self):
        """Override because 'children' is a recursive structure"""
        fields = super().get_fields()
        fields["children"] = ProgramRequirementSerializer(many=True, default=[])
        return fields


class ProgramRequirementTreeSerializer(serializers.ListSerializer):
    """
    Serializer for root nodes of a program requirement tree

    The instance is considered immutable and the data passed in
    is expected to be a list of objects in the structure that ProgramRequirement.load_bulk()
    can consume.
    """

    child = ProgramRequirementSerializer()

    def update(self, instance, validated_data):
        """
        Update the program requirement tree

        This is inspired by the load_bulk method, but that method is an append-only operation and doesn't update existing records
        """
        keep_node_ids = []

        def _get_existing(data):
            node_id = data.get("id", None)
            return (
                models.ProgramRequirement.objects.filter(id=node_id).first()
                if node_id
                else None
            )

        # we'll recursively walk the tree, in practice this is at most 3 deep under instance (OPERATOR -> OPERATOR -> COURSE)
        def _update(parent, children_data):
            last_updated_child = None

            for node_data in children_data:
                parent.refresh_from_db()
                first_child = parent.get_first_child()
                existing_child = _get_existing(node_data)

                data = {
                    **node_data["data"],
                    "program_id": instance.program_id,
                }
                children = node_data.get("children", [])

                if existing_child is None:
                    # we're inserting a new node
                    if last_updated_child is not None:
                        # insert after the last node we updated or inserted
                        last_updated_child = last_updated_child.add_sibling(
                            "right", **data
                        )
                    elif first_child is not None:
                        # otherwise insert as the first sibling
                        last_updated_child = first_child.add_sibling(
                            "first-sibling", **data
                        )
                    else:
                        # insert as a regular child node as there's no children yet
                        last_updated_child = parent.add_child(**data)
                else:
                    # we have an existing node and need to move it and update it
                    if last_updated_child is not None:
                        # place it after the last node we updated
                        existing_child.move(last_updated_child, pos="right")
                    elif first_child is not None:
                        # move it to the first sibling
                        existing_child.move(first_child, "first-sibling")
                    elif parent is not None:
                        # this would only happen if the child is moving form another part of the tree, which
                        # we don't support at the moment but it's here for completeness and future-proofing
                        existing_child.move(parent, "first-child")

                    # since this is an existing node we need to update the props and save
                    for key, value in data.items():
                        setattr(existing_child, key, value)

                    existing_child.save(update_fields=data.keys())

                    last_updated_child = existing_child

                keep_node_ids.append(last_updated_child.id)

                # if the input has children, process those
                if children:
                    _update(last_updated_child, children)

        _update(instance, validated_data)

        # delete all descendants that didn't show up in the input
        instance.get_descendants().exclude(id__in=keep_node_ids).delete()

        instance.refresh_from_db()

        return instance

    @property
    def data(self):
        """Serializes the root node to a bulk dump of the tree"""
        # here we're bypassing Serializer.data implementation because it coerces
        # the to_representation return value into a dict of its keys
        return models.ProgramRequirement.dump_bulk(parent=self.instance, keep_ids=True)


class PartnerSchoolSerializer(serializers.ModelSerializer):
    class Meta:
        model = models.PartnerSchool
        fields = "__all__"


class LearnerProgramRecordShareSerializer(serializers.ModelSerializer):
    class Meta:
        model = models.LearnerProgramRecordShare
        fields = "__all__"


class LearnerRecordSerializer(serializers.BaseSerializer):
    """
    Gathers the various data needed to display the learner's program record.
    Pass the program you want the record for and attach the learner via context
    object.
    """

    def to_representation(self, instance):
        """
        Returns formatted data.

        Args:
        - instance (Program): The program to retrieve data for.
        """
        user = None

        if "request" in self.context:
            if not isinstance(self.context["request"].user, AnonymousUser):
                user = self.context["request"].user

        if "user" in self.context and isinstance(self.context["user"], User):
            user = self.context["user"]

        if user is None:
            raise ValidationError("Valid user object not found")

        courses = []
        for course, requirement_type in instance.courses:
            fmt_course = {
                "title": course.title,
                "id": course.id,
                "readable_id": course.readable_id,
                "reqtype": requirement_type,
                "grade": None,
                "certificate": None,
            }
            runs_ids = models.CourseRunCertificate.objects.filter(
                user=user, course_run__course=course, is_revoked=False
            ).values_list("course_run__id", flat=True)

            if not runs_ids:
                # if there are no certificates then show only verified enrollment grades
                runs_ids = models.CourseRunEnrollment.objects.filter(
                    user=user,
                    run__course=course,
                    enrollment_mode=EDX_ENROLLMENT_VERIFIED_MODE,
                    change_status=None,
                ).values_list("run__id", flat=True)

            grade = (
                models.CourseRunGrade.objects.filter(user=user, course_run__in=runs_ids)
                .order_by("-grade")
                .first()
            )

            if grade is not None:
                grade.grade = round(grade.grade, 2)
                fmt_course["grade"] = CourseRunGradeSerializer(grade).data

            certificate = (
                models.CourseRunCertificate.objects.filter(
                    user=user, course_run__course=course, is_revoked=False
                )
                .order_by("-created_on")
                .first()
            )

            if certificate is not None:
                fmt_course["certificate"] = CourseRunCertificateSerializer(
                    certificate
                ).data

            courses.append(fmt_course)

        shares = models.LearnerProgramRecordShare.objects.filter(
            user=user, program=instance, is_active=True
        ).all()

        output = {
            "user": {
                "name": user.name,
                "email": user.email,
                "username": user.username,
            },
            "program": {
                "title": instance.title,
                "readable_id": instance.readable_id,
                "courses": courses,
                "requirements": ProgramRequirementTreeSerializer(
                    instance.requirements_root
                ).data,
            },
            "sharing": LearnerProgramRecordShareSerializer(shares, many=True).data
            if "anonymous_pull" not in self.context
            else [],
            "partner_schools": PartnerSchoolSerializer(
                models.PartnerSchool.objects.all(), many=True
            ).data
            if "anonymous_pull" not in self.context
            else [],
        }

        return output<|MERGE_RESOLUTION|>--- conflicted
+++ resolved
@@ -177,7 +177,6 @@
 
     def get_courseruns(self, instance):
         """Returns all course runs related to the course."""
-<<<<<<< HEAD
         if posthog.feature_enabled('new-feature', 'distinct id'):
             all_runs = self.context.get("all_runs", False)
             if all_runs:
@@ -194,19 +193,6 @@
                 for run in active_runs
                 if run.live
             ]
-=======
-        """Unexpired and unenrolled course runs"""
-        all_runs = self.context.get("all_runs", False)
-        if all_runs:
-            active_runs = instance.unexpired_runs
-        else:
-            user = self.context["request"].user if "request" in self.context else None
-            active_runs = (
-                instance.available_runs(user)
-                if user and user.is_authenticated
-                else instance.unexpired_runs
-            )
->>>>>>> 8382ed71
         return [
             CourseRunSerializer(instance=run, context=self.context).data
             for run in instance.courseruns.all()
@@ -358,11 +344,8 @@
             "req_tree",
             "page",
             "program_type",
-<<<<<<< HEAD
             "departments",
             "live",
-=======
->>>>>>> 8382ed71
         ]
 
 
@@ -420,11 +403,7 @@
         """List all departments in all courses in the program"""
         courses_in_program = [course[0] for course in instance.courses]
         departments = (
-<<<<<<< HEAD
             models.Department.objects.filter(course__in=courses_in_program)
-=======
-            models.CourseDepartment.objects.filter(course__in=courses_in_program)
->>>>>>> 8382ed71
             .values("name")
             .distinct("name")
         )
