--- conflicted
+++ resolved
@@ -9,10 +9,6 @@
 from rest_framework import viewsets
 from rest_framework.pagination import PageNumberPagination
 
-<<<<<<< HEAD
-from courses.models import Course, CourseRun, Department, Program
-from courses.serializers.v2.courses import CourseWithCourseRunsSerializer
-=======
 from courses.models import (
     Course,
     CourseRun,
@@ -22,15 +18,11 @@
 from courses.serializers.v2.courses import (
     CourseWithCourseRunsSerializer,
 )
->>>>>>> 80a900d1
 from courses.serializers.v2.departments import (
     DepartmentWithCoursesAndProgramsSerializer,
 )
 from courses.serializers.v2.programs import ProgramSerializer
-<<<<<<< HEAD
-from courses.utils import get_enrollable_courseruns_qs
-=======
->>>>>>> 80a900d1
+from courses.utils import get_courses_based_on_enrollment
 
 
 class Pagination(PageNumberPagination):
