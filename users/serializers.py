"""User serializers"""

import logging
import re

import pycountry
from django.db import transaction
from requests import HTTPError
from requests.exceptions import ConnectionError as RequestsConnectionError
from rest_framework import serializers
from rest_framework.validators import UniqueValidator
from social_django.models import UserSocialAuth

from hubspot_sync.task_helpers import sync_hubspot_user

# from ecommerce.api import fetch_and_serialize_unused_coupons  # noqa: ERA001
from mail import verification_api
from main.constants import USER_REGISTRATION_FAILED_MSG
from main.serializers import WriteableSerializerMethodField
from openedx.api import validate_username_with_edx
from openedx.exceptions import EdxApiRegistrationValidationException
from openedx.tasks import change_edx_user_email_async
from users.models import ChangeEmailRequest, LegalAddress, User, UserProfile

log = logging.getLogger()

US_POSTAL_RE = re.compile(r"[0-9]{5}(-[0-9]{4}){0,1}")
CA_POSTAL_RE = re.compile(r"[A-Z]\d[A-Z] \d[A-Z]\d$", flags=re.I)
USER_GIVEN_NAME_RE = re.compile(
    r"""
    ^                               # Start of string
    (?![~!@&)(+:'.?/,`-]+)          # String should not start from character(s) in this set - They can exist in elsewhere
    ([^/^$#*=\[\]`%_;<>{}\"|]+)     # String should not contain characters(s) from this set - All invalid characters
    $                               # End of string
    """,
    flags=re.I | re.VERBOSE | re.MULTILINE,
)
USERNAME_RE_PARTIAL = r"[\w ._+-]+"
USERNAME_RE = re.compile(rf"(?P<username>{USERNAME_RE_PARTIAL})")
USERNAME_ERROR_MSG = "Username can only contain letters, numbers, spaces, and the following characters: _+-"
USERNAME_ALREADY_EXISTS_MSG = (
    "A user already exists with this username. Please try a different one."
)

OPENEDX_USERNAME_VALIDATION_MSGS_MAP = {
    "It looks like this username is already taken": USERNAME_ALREADY_EXISTS_MSG
}

EMAIL_ERROR_MSG = "Email address already exists in the system."


class UserProfileSerializer(serializers.ModelSerializer):
    """Serializer for profile"""

    def validate_year_of_birth(self, value):
        """Validates the year of birth field"""
        from users.utils import determine_approx_age

        if not (value and determine_approx_age(value) >= 13):  # noqa: PLR2004
            raise serializers.ValidationError("Year of Birth provided is under 13")  # noqa: EM101

        return value

    class Meta:
        model = UserProfile
        fields = (
            "gender",
            "year_of_birth",
            "addl_field_flag",
            "company",
            "job_title",
            "industry",
            "job_function",
            "company_size",
            "years_experience",
            "leadership_level",
            "highest_education",
            "type_is_student",
            "type_is_professional",
            "type_is_educator",
            "type_is_other",
        )


class LegalAddressSerializer(serializers.ModelSerializer):
    """Serializer for legal address"""

    # NOTE: the model defines these as allowing empty values for backwards compatibility
    #       so we override them here to require them for new writes
    first_name = serializers.CharField(max_length=60)
    last_name = serializers.CharField(max_length=60)
    country = serializers.CharField(max_length=2)
    state = serializers.CharField(
        max_length=10, required=False, allow_blank=True, allow_null=True
    )

    def validate_first_name(self, value):
        """Validates the first name of the user"""
        if value and not USER_GIVEN_NAME_RE.match(value):
            raise serializers.ValidationError("First name is not valid")  # noqa: EM101
        return value

    def validate_last_name(self, value):
        """Validates the last name of the user"""
        if value and not USER_GIVEN_NAME_RE.match(value):
            raise serializers.ValidationError("Last name is not valid")  # noqa: EM101
        return value

    def validate(self, data):
        """We only want a state if there are states"""
        # The CountriesStatesSerializer below only provides state options for
        # US and Canada - pycountry has them for everything but we therefore
        # only test for these two.
        if data["country"] not in ["US", "CA"]:
            return data
        elif (
            "state" in data
            and data["state"] is not None
            and (
                data["country"] in ["US", "CA"]
                and not pycountry.subdivisions.get(code=data["state"])
            )
        ):
            raise serializers.ValidationError({"state": "Invalid state specified"})

        return data

    class Meta:
        model = LegalAddress
        fields = (
            "first_name",
            "last_name",
            "country",
            "state",
        )


class ExtendedLegalAddressSerializer(LegalAddressSerializer):
    """Serializer class that includes email address as part of the legal address"""

    email = serializers.SerializerMethodField()

    def get_email(self, instance):
        """Get email from the linked user object"""
        return instance.user.email

    class Meta:
        model = LegalAddress
        fields = LegalAddressSerializer.Meta.fields + ("email",)  # noqa: RUF005


class PublicUserSerializer(serializers.ModelSerializer):
    """Serializer for public user data"""

    class Meta:
        model = User
        fields = ("id", "username", "name", "created_on", "updated_on")


class StaffDashboardUserSerializer(serializers.ModelSerializer):
    """Serializer for data we care about in the staff dashboard"""

    legal_address = LegalAddressSerializer(allow_null=True)

    class Meta:
        model = User
        fields = (
            "id",
            "username",
            "name",
            "email",
            "legal_address",
            "is_staff",
            "is_superuser",
        )


class UserSerializer(serializers.ModelSerializer):
    """Serializer for users"""

    # password is explicitly write_only
    password = serializers.CharField(write_only=True, required=False)
    email = WriteableSerializerMethodField()
    username = serializers.CharField(
        validators=[
            UniqueValidator(
                queryset=User.objects.all(),
                message=USERNAME_ALREADY_EXISTS_MSG,
                lookup="iexact",
            )
        ],
        required=False,
    )
    legal_address = LegalAddressSerializer(allow_null=True)
    user_profile = UserProfileSerializer(allow_null=True, required=False)
    grants = serializers.SerializerMethodField(read_only=True, required=False)
    is_active = serializers.BooleanField(default=True)

    def validate_email(self, value):
        """Empty validation function, but this is required for WriteableSerializerMethodField"""
        if (
            not self.instance
            and User.objects.filter(email__iexact=value.strip().lower()).exists()
        ):
            raise serializers.ValidationError(EMAIL_ERROR_MSG)

        return {"email": value}

    def validate_username(self, value):
        """Validates the username field"""
        trimmed_value = value.strip()
        if not re.fullmatch(USERNAME_RE, trimmed_value):
            raise serializers.ValidationError(USERNAME_ERROR_MSG)

        return trimmed_value

    def get_email(self, instance):
        """Returns the email or None in the case of AnonymousUser"""
        return getattr(instance, "email", None)

    def get_username(self, instance):
        """Returns the username or None in the case of AnonymousUser"""
        return getattr(instance, "username", None)

    def get_grants(self, instance):
        return instance.get_all_permissions()

    def validate(self, data):
        request = self.context.get("request", None)
        # Certain fields are required only if a new User is being created (i.e.: the request method is POST)
        if request is not None and request.method == "POST":
            if not data.get("password"):
                raise serializers.ValidationError(
                    {"password": "This field is required."}
                )
            if not data.get("username"):
                raise serializers.ValidationError(
                    {"username": "This field is required."}
                )

        username = data.get("username")
<<<<<<< HEAD
        # if username:
        #     try:
        #         openedx_validation_msg = validate_username_with_edx(username)
        #         openedx_validation_msg = OPENEDX_USERNAME_VALIDATION_MSGS_MAP.get(
        #             openedx_validation_msg, openedx_validation_msg
        #         )
        #     except (
        #         HTTPError,
        #         RequestsConnectionError,
        #         EdxApiRegistrationValidationException,
        #     ) as exc:
        #         log.exception("Unable to create user account", exc)
        #         raise serializers.ValidationError(USER_REGISTRATION_FAILED_MSG)

        #     if openedx_validation_msg:
        #         raise serializers.ValidationError({"username": openedx_validation_msg})
=======
        if username:
            try:
                openedx_validation_msg = validate_username_with_edx(username)
                openedx_validation_msg = OPENEDX_USERNAME_VALIDATION_MSGS_MAP.get(
                    openedx_validation_msg, openedx_validation_msg
                )
            except (
                HTTPError,
                RequestsConnectionError,
                EdxApiRegistrationValidationException,
            ) as exc:
                log.exception("Unable to create user account", exc)  # noqa: PLE1205, TRY401
                raise serializers.ValidationError(USER_REGISTRATION_FAILED_MSG)  # noqa: B904

            if openedx_validation_msg:
                raise serializers.ValidationError({"username": openedx_validation_msg})
>>>>>>> 61d58e80

        return data

    def create(self, validated_data):
        """Create a new user"""
        legal_address_data = validated_data.pop("legal_address")
        user_profile_data = validated_data.pop("user_profile", None)

        username = validated_data.pop("username")
        email = validated_data.pop("email")
        password = validated_data.pop("password")

        with transaction.atomic():
            user = User.objects.create_user(
                username,
                email=email,
                password=password,
                **validated_data,
            )

            # this side-effects such that user.legal_address and user.profile are updated in-place
            if legal_address_data:
                legal_address = LegalAddressSerializer(
                    user.legal_address, data=legal_address_data
                )
                if legal_address.is_valid():
                    legal_address.save()

            if user_profile_data:
                user_profile = UserProfileSerializer(
                    user.user_profile, data=user_profile_data
                )
                if user_profile.is_valid():
                    user_profile.save()

        sync_hubspot_user(user)
        return user

    def update(self, instance, validated_data):
        """Update an existing user"""
        legal_address_data = validated_data.pop("legal_address", None)
        user_profile_data = validated_data.pop("user_profile", None)
        password = validated_data.pop("password", None)

        with transaction.atomic():
            # this side-effects such that user.legal_address is updated in-place
            if legal_address_data:
                address_serializer = LegalAddressSerializer(
                    instance.legal_address, data=legal_address_data
                )
                if address_serializer.is_valid(raise_exception=True):
                    address_serializer.save()

            if user_profile_data:
                if user_profile_data.get("highest_education") and (
                    user_profile_data.get("type_is_student")
                    or user_profile_data.get("type_is_professional")
                    or user_profile_data.get("type_is_educator")
                    or user_profile_data.get("type_is_other")
                ):
                    user_profile_data["addl_field_flag"] = True
                else:
                    user_profile_data["addl_field_flag"] = False

                try:
                    user_profile_serializer = UserProfileSerializer(
                        instance.user_profile, data=user_profile_data
                    )
                except:  # noqa: E722
                    user_profile_serializer = UserProfileSerializer(
                        UserProfile(user=instance), data=user_profile_data
                    )

                if user_profile_serializer.is_valid(raise_exception=True):
                    user_profile_serializer.save()

            # save() will be called in super().update()
            if password is not None:
                instance.set_password(password)

            user = super().update(instance, validated_data)

        return user  # noqa: RET504

    class Meta:
        model = User
        fields = (
            "id",
            "username",
            "name",
            "email",
            "password",
            "legal_address",
            "user_profile",
            "is_anonymous",
            "is_authenticated",
            "is_editor",
            "is_staff",
            "is_superuser",
            "created_on",
            "updated_on",
            "grants",
            "is_active",
        )
        read_only_fields = (
            "username",
            "is_anonymous",
            "is_authenticated",
            "is_editor",
            "is_staff",
            "is_superuser",
            "created_on",
            "updated_on",
            "grants",
        )


class ChangeEmailRequestCreateSerializer(serializers.ModelSerializer):
    """Serializer for starting a user email change"""

    user = serializers.HiddenField(default=serializers.CurrentUserDefault())
    new_email = serializers.EmailField()
    password = serializers.CharField(write_only=True)

    def validate(self, attrs):
        """Validate the change request"""
        # verify no other user has this email address
        errors = {}

        user = attrs["user"]
        new_email = attrs["new_email"]
        password = attrs.pop("password")

        if user.email == new_email:
            # verify the user isn't trying to change their email to their current one
            # this would indicate a programming error on the frontend if this request is allowed
            errors["email"] = "Provided email address is same as your current one"
        elif User.objects.filter(email=new_email).exists():
            errors["email"] = "Invalid email address"

        if errors:
            raise serializers.ValidationError(errors)

        # verify the password verifies for the current user
        if not user.check_password(password):
            raise serializers.ValidationError("Invalid Password")  # noqa: EM101

        return attrs

    def create(self, validated_data):
        """Create the email change request"""
        change_request = super().create(validated_data)

        verification_api.send_verify_email_change_email(
            self.context["request"], change_request
        )

        return change_request

    class Meta:
        model = ChangeEmailRequest

        fields = ("user", "new_email", "password")


class ChangeEmailRequestUpdateSerializer(serializers.ModelSerializer):
    """Serializer for confirming a user email change"""

    confirmed = serializers.BooleanField()

    @transaction.atomic
    def update(self, instance, validated_data):
        """Updates an email change request"""
        if User.objects.filter(email=instance.new_email).exists():
            log.debug(
                "User %s tried to change email address to one already in use", instance
            )
            raise serializers.ValidationError("Unable to change email")  # noqa: EM101

        result = super().update(instance, validated_data)

        # change request has been confirmed
        if result.confirmed:
            user = result.user
            old_email = user.email
            user.email = result.new_email
            user.save()
            # delete social_auth entry to avoid old email account access
            try:
                user_social_auth = UserSocialAuth.objects.get(uid=old_email, user=user)
                user_social_auth.delete()
            except UserSocialAuth.DoesNotExist:
                pass
            change_edx_user_email_async.delay(user.id)

        return result

    class Meta:
        model = ChangeEmailRequest

        fields = ("confirmed",)


class StateProvinceSerializer(serializers.Serializer):
    """Serializer for pycountry states/provinces"""

    code = serializers.CharField()
    name = serializers.CharField()


class CountrySerializer(serializers.Serializer):
    """Serializer for pycountry countries, with states for US/CA"""

    code = serializers.SerializerMethodField()
    name = serializers.SerializerMethodField()
    states = serializers.SerializerMethodField()

    def get_code(self, instance):
        """Get the country alpha_2 code"""
        return instance.alpha_2

    def get_name(self, instance):
        """Get the country name (common name preferred if available)"""
        if hasattr(instance, "common_name"):
            return instance.common_name
        return instance.name

    def get_states(self, instance):
        """Get a list of states/provinces if USA or Canada"""
        if instance.alpha_2 in ("US", "CA"):
            return StateProvinceSerializer(
                instance=sorted(  # noqa: C414
                    list(pycountry.subdivisions.get(country_code=instance.alpha_2)),
                    key=lambda state: state.name,
                ),
                many=True,
            ).data
        return []<|MERGE_RESOLUTION|>--- conflicted
+++ resolved
@@ -239,7 +239,6 @@
                 )
 
         username = data.get("username")
-<<<<<<< HEAD
         # if username:
         #     try:
         #         openedx_validation_msg = validate_username_with_edx(username)
@@ -256,24 +255,6 @@
 
         #     if openedx_validation_msg:
         #         raise serializers.ValidationError({"username": openedx_validation_msg})
-=======
-        if username:
-            try:
-                openedx_validation_msg = validate_username_with_edx(username)
-                openedx_validation_msg = OPENEDX_USERNAME_VALIDATION_MSGS_MAP.get(
-                    openedx_validation_msg, openedx_validation_msg
-                )
-            except (
-                HTTPError,
-                RequestsConnectionError,
-                EdxApiRegistrationValidationException,
-            ) as exc:
-                log.exception("Unable to create user account", exc)  # noqa: PLE1205, TRY401
-                raise serializers.ValidationError(USER_REGISTRATION_FAILED_MSG)  # noqa: B904
-
-            if openedx_validation_msg:
-                raise serializers.ValidationError({"username": openedx_validation_msg})
->>>>>>> 61d58e80
 
         return data
 
