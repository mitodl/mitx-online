--- conflicted
+++ resolved
@@ -1,8 +1,4 @@
 .home-page-video-row {
-<<<<<<< HEAD
-  width: 100%;
-=======
->>>>>>> 317e3991
   max-width: 100%;
   margin: 0;
   padding: 0;
@@ -38,11 +34,7 @@
       margin-top: 2rem;
     }
     @include media-breakpoint-down(md) {
-<<<<<<< HEAD
-      padding: 0 15px 0 15px;
-=======
       padding: 0 2.44rem 0 2.44rem;
->>>>>>> 317e3991
       margin-top: 1rem;
     }
 
@@ -81,17 +73,6 @@
     .home-page-video-wrapper {
       padding: 0;
       .home-page-video-player {
-<<<<<<< HEAD
-        width: 100%;
-        display: flex;
-        justify-content: center;
-
-        @include media-breakpoint-only(xl) {
-          flex-wrap: wrap;
-          align-content: center;
-        }
-=======
->>>>>>> 317e3991
         @include media-breakpoint-down(xl) {
           padding-top: 1.5rem;
         }
