--- conflicted
+++ resolved
@@ -141,16 +141,11 @@
           }
         }
       } else {
-<<<<<<< HEAD
-        const { getNextProgramPage, programsNextPage } = this.props
-        if (programsNextPage && !this.state.isLoadingMoreItems) {
-=======
         if (
           !programsIsLoading &&
           !this.state.isLoadingMoreItems &&
           programsNextPage
         ) {
->>>>>>> 1c67decc
           this.setState({ isLoadingMoreItems: true })
           getNextProgramPage(this.state.programQueryPage).then(response => {
             this.setState({ isLoadingMoreItems: false })
@@ -247,17 +242,6 @@
         this.bottomOfLoadedCatalogCallback,
         { threshold: 1.0 }
       )
-<<<<<<< HEAD
-      this.setState({
-        filteredPrograms: filteredPrograms
-      })
-      // Detect when the bottom of the catalog page has been reached and display more catalog items.
-      this.io = new window.IntersectionObserver(
-        this.bottomOfLoadedCatalogCallback,
-        { threshold: 1.0 }
-      )
-=======
->>>>>>> 1c67decc
       this.io.observe(this.container.current)
     }
   }
@@ -557,11 +541,6 @@
    * Returns the number of courseRuns or programs based on the selected catalog tab.
    */
   renderNumberOfCatalogCourses() {
-<<<<<<< HEAD
-    const { coursesCount, departments } = this.props
-    if (this.state.selectedDepartment === ALL_DEPARTMENTS) {
-      return coursesCount
-=======
     const { departments } = this.props
     if (this.state.selectedDepartment === ALL_DEPARTMENTS) {
       return this.state.allCoursesCount
@@ -576,22 +555,10 @@
     const { departments } = this.props
     if (this.state.selectedDepartment === ALL_DEPARTMENTS) {
       return this.state.allProgramsCount
->>>>>>> 1c67decc
     } else if (this.state.selectedDepartment !== ALL_DEPARTMENTS) {
       return departments.find(
         department => department.name === this.state.selectedDepartment
       ).program_ids.length
-    } else return 0
-  }
-
-  renderNumberOfCatalogPrograms() {
-    const { programsCount, departments } = this.props
-    if (this.state.selectedDepartment === ALL_DEPARTMENTS) {
-      return programsCount
-    } else if (this.state.selectedDepartment !== ALL_DEPARTMENTS) {
-      return departments.find(
-        department => department.name === this.state.selectedDepartment
-      ).programs
     } else return 0
   }
 
