// @flow
import React, { Fragment } from "react"
import { createStructuredSelector } from "reselect"
import { pathOr } from "ramda"
import { compose } from "redux"
import { connect } from "react-redux"
import { mutateAsync } from "redux-query"
import { connectRequest } from "redux-query-react"
// $FlowFixMe
import { Modal, ModalBody, ModalHeader } from "reactstrap"

import Loader from "./Loader"
import { routes } from "../lib/urls"
import { getFlexiblePriceForProduct, formatLocalePrice } from "../lib/util"
import { EnrollmentFlaggedCourseRun } from "../flow/courseTypes"
import {
  coursesSelector,
  coursesQuery,
  coursesQueryKey
} from "../lib/queries/courseRuns"

import { formatPrettyDate, emptyOrNil } from "../lib/util"
import moment from "moment-timezone"
import {
  getFirstRelevantRun,
  isRunArchived,
<<<<<<< HEAD
  isEnrollmentFuture
=======
  isFinancialAssistanceAvailable
>>>>>>> bac11706
} from "../lib/courseApi"
import { getCookie } from "../lib/api"
import users, { currentUserSelector } from "../lib/queries/users"
import {
  enrollmentMutation,
  deactivateEnrollmentMutation
} from "../lib/queries/enrollment"
import AddlProfileFieldsForm from "./forms/AddlProfileFieldsForm"
import CourseInfoBox from "./CourseInfoBox"

import type { User } from "../flow/authTypes"
import type { Product } from "../flow/cartTypes"

type Props = {
  courseId: ?string,
  isLoading: ?boolean,
  courses: ?Array<any>,
  status: ?number,
  courseIsLoading: ?boolean,
  courseStatus: ?number,
  upgradeEnrollmentDialogVisibility: boolean,
  addProductToBasket: (user: number, productId: number) => Promise<any>,
  currentUser: User,
  createEnrollment: (runId: number) => Promise<any>,
  deactivateEnrollment: (runId: number) => Promise<any>,
  updateAddlFields: (currentUser: User) => Promise<any>,
  forceRequest: () => any
}
type ProductDetailState = {
  upgradeEnrollmentDialogVisibility: boolean,
  showAddlProfileFieldsModal: boolean,
  currentCourseRun: ?EnrollmentFlaggedCourseRun,
  destinationUrl: string
}

export class CourseProductDetailEnroll extends React.Component<
  Props,
  ProductDetailState
> {
  state = {
    upgradeEnrollmentDialogVisibility: false,
    currentCourseRun:                  null,
    showAddlProfileFieldsModal:        false,
    destinationUrl:                    ""
  }

  toggleAddlProfileFieldsModal() {
    this.setState({
      showAddlProfileFieldsModal: !this.state.showAddlProfileFieldsModal
    })

    if (
      !this.state.showAddlProfileFieldsModal &&
      this.state.destinationUrl.length > 0
    ) {
      const target = this.state.destinationUrl
      this.setState({
        destinationUrl: ""
      })
      window.open(target, "_blank")
    }
  }

  redirectToCourseHomepage(url: string, ev: any) {
    /*
    If we've got addl_field_flag, then display the extra info modal. Otherwise,
    send the learner directly to the page.
    */

    const { currentUser, updateAddlFields } = this.props

    if (currentUser.user_profile && currentUser.user_profile.addl_field_flag) {
      return
    }

    ev.preventDefault()

    this.setState({
      destinationUrl:             url,
      showAddlProfileFieldsModal: true
    })

    updateAddlFields(currentUser)
  }

  async saveProfile(profileData: User, { setSubmitting }: Object) {
    const { updateAddlFields } = this.props

    try {
      await updateAddlFields(profileData)
    } finally {
      setSubmitting(false)
      this.toggleAddlProfileFieldsModal()
    }
  }
  toggleUpgradeDialogVisibility = () => {
    const { upgradeEnrollmentDialogVisibility } = this.state
    this.setCurrentCourseRun(null)
    this.setState({
      upgradeEnrollmentDialogVisibility: !upgradeEnrollmentDialogVisibility
    })
  }

  setCurrentCourseRun = (courseRun: EnrollmentFlaggedCourseRun) => {
    this.setState({
      currentCourseRun: courseRun
    })
  }

  hndSetCourseRun = (event: any) => {
    const { courses } = this.props
    const courseRuns = courses && courses[0] ? courses[0].courseruns : null
    if (event.target.value === "default") {
      this.setCurrentCourseRun(null)
      return
    }
    const matchingCourseRun =
      courseRuns &&
      courseRuns.find(
        (elem: EnrollmentFlaggedCourseRun) =>
          elem.id === parseInt(event.target.value)
      )
    if (matchingCourseRun) {
      this.setCurrentCourseRun(matchingCourseRun)
    }
  }

  getCurrentCourseRun = (): EnrollmentFlaggedCourseRun => {
    return this.state.currentCourseRun
  }

  cancelEnrollment() {
    const { upgradeEnrollmentDialogVisibility } = this.state

    this.setState({
      upgradeEnrollmentDialogVisibility: !upgradeEnrollmentDialogVisibility
    })
  }

  renderRunSelectorButtons() {
<<<<<<< HEAD
    const { courses } = this.props
    const courseRuns = courses && courses[0] ? courses[0].courseruns : null

=======
    const { courseRuns } = this.props
    const enrollableCourseRuns = courseRuns ?
      courseRuns.filter(
        (run: EnrollmentFlaggedCourseRun) => run.is_enrollable
      ) :
      []
>>>>>>> bac11706
    return (
      <>
        {courseRuns && courseRuns.length > 1 ? (
          <label htmlFor="choose-courserun">Choose a date:</label>
        ) : (
          <label htmlFor="choose-courserun">
            There is one session available:
          </label>
        )}
        <select
          onChange={this.hndSetCourseRun.bind(this)}
          className="form-control"
        >
          <option value="default" key="default-select">
            Please Select
          </option>
          {enrollableCourseRuns &&
            enrollableCourseRuns.map((elem: EnrollmentFlaggedCourseRun) => (
              <option value={elem.id} key={`courserun-selection-${elem.id}`}>
                {formatPrettyDate(moment(new Date(elem.start_date)))} -{" "}
                {formatPrettyDate(moment(new Date(elem.end_date)))}{" "}
                {elem.is_upgradable ? "" : "(no certificate available)"}
              </option>
            ))}
        </select>
      </>
    )
  }

  getEnrollmentForm(run: EnrollmentFlaggedCourseRun) {
    const csrfToken = getCookie("csrftoken")

    return (
      <form action="/enrollments/" method="post">
        <input type="hidden" name="csrfmiddlewaretoken" value={csrfToken} />
        <input type="hidden" name="run" value={run ? run.id : ""} />
        <button
          type="submit"
          className="btn enroll-now enroll-now-free"
          disabled={!run || !run.is_enrollable}
        >
          <strong>Enroll for Free</strong> without a certificate
        </button>
      </form>
    )
  }

  updateDate(run: EnrollmentFlaggedCourseRun) {
    // for original design - not used in course infobox design
    let date = emptyOrNil(run.start_date) ?
      undefined :
      moment(new Date(run.start_date))
    date = date ? date.utc() : date
    const dateElem = document.getElementById("start_date")
    if (dateElem) {
      dateElem.innerHTML = `<strong>${formatPrettyDate(date)}</strong>`
    }
  }

  renderUpgradeEnrollmentDialog(firstRelevantRun: EnrollmentFlaggedCourseRun) {
    const { courses } = this.props
    const courseRuns = courses && courses[0] ? courses[0].courseruns : null
    const course = courses && courses[0] ? courses[0] : null
    let run = this.getCurrentCourseRun()
    console.log("run", run)
    const hasMultipleEnrollableRuns = courseRuns && courseRuns.length > 1
    if (!run && !hasMultipleEnrollableRuns) {
      run = firstRelevantRun
      console.log("firstRelevantRun", firstRelevantRun)
    }
    const needFinancialAssistanceLink =
      run &&
      course &&
      course.page &&
      course.page.financial_assistance_form_url &&
      !run.approved_flexible_price_exists ? (
          <p className="financial-assistance-link">
            <a
              href={
                course && course.page && course.page.financial_assistance_form_url
              }
            >
            Need financial assistance?
            </a>
          </p>
        ) : null
    const { upgradeEnrollmentDialogVisibility } = this.state
    const product = run && run.products ? run.products[0] : null
    const canUpgrade = run && run.is_upgradable && product
    console.log("canUpgrade", canUpgrade)
    const upgradableCourseRuns = courseRuns ?
      courseRuns.filter(
        (run: EnrollmentFlaggedCourseRun) => run.is_upgradable
      ) :
      []

    return upgradableCourseRuns.length > 0 || hasMultipleEnrollableRuns ? (
      <Modal
        id={`upgrade-enrollment-dialog`}
        className="upgrade-enrollment-modal"
        isOpen={upgradeEnrollmentDialogVisibility}
        toggle={() => this.cancelEnrollment()}
        centered
      >
        <ModalHeader toggle={() => this.cancelEnrollment()}>
          {course && course.title}
        </ModalHeader>
        <ModalBody>
          {hasMultipleEnrollableRuns ? (
            <div className="row date-selector-button-bar">
              <div className="col-12">
                <div>{this.renderRunSelectorButtons()}</div>
              </div>
            </div>
          ) : null}

          {upgradableCourseRuns.length > 0 ? (
            <>
              <div className="row upsell-messaging-header">
                <div className="col-12 p-0 font-weight-bold">
                  Do you want to earn a certificate?
                </div>
              </div>
              <div className="row d-sm-flex flex-md-row flex-sm-column">
                <div className="col-md-6 col-sm-12">
                  <ul>
                    <li> Certificate is signed by MIT faculty</li>
                    <li>
                      {" "}
                      Demonstrates knowledge and skills taught in this course
                    </li>
                    <li> Enhance your college &amp; earn a promotion</li>
                  </ul>
                </div>
                <div className="col-md-6 col-sm-12">
                  <ul>
                    <li>Highlight on your resume/CV</li>
                    <li>Share on your social channels &amp; LinkedIn</li>
                    <li>
                      Enhance your college application with an earned
                      certificate from MIT
                    </li>
                  </ul>
                </div>
              </div>
              <div className="row certificate-pricing-row d-sm-flex flex-md-row flex-sm-column">
                <div
                  className={`col-md-6 col-sm-12 certificate-pricing d-flex align-items-center ${
                    run ? "" : "opacity-50"
                  }`}
                >
                  <div className="certificate-pricing-logo">
                    <img src="/static/images/certificates/certificate-logo.svg" />
                  </div>
                  <p>
                    Certificate track:{" "}
                    <strong id="certificate-price-info">
                      {product &&
                        run.is_upgradable &&
                        formatLocalePrice(getFlexiblePriceForProduct(product))}
                    </strong>
                    <>
                      <br />
                      {canUpgrade ? (
                        <span className="text-danger">
                          Payment date:{" "}
                          {formatPrettyDate(moment(run.upgrade_deadline))}
                        </span>
                      ) : (
                        <strong id="certificate-price-info">
                          not available
                        </strong>
                      )}
                    </>
                  </p>
                </div>
                <div className="col-md-6 col-sm-12 pr-0 enroll-and-pay">
                  <form
                    action="/cart/add/"
                    method="get"
                    className="text-center"
                  >
                    <input
                      type="hidden"
                      name="product_id"
                      value={(product && product.id) || ""}
                    />
                    <button
                      type="submit"
                      className="btn btn-upgrade"
                      disabled={!canUpgrade}
                    >
                      <strong>Enroll and Pay</strong>
                      <br />
                      <span>for the certificate track</span>
                    </button>
                  </form>
                </div>
              </div>
            </>
          ) : null}
          <div className="row upgrade-options-row">
            <div>{needFinancialAssistanceLink}</div>
            <div>{this.getEnrollmentForm(run)}</div>
          </div>
        </ModalBody>
      </Modal>
    ) : null
  }

  renderAddlProfileFieldsModal() {
    const { currentUser } = this.props
    const { showAddlProfileFieldsModal } = this.state

    return (
      <Modal
        id={`upgrade-enrollment-dialog`}
        className="upgrade-enrollment-modal"
        isOpen={showAddlProfileFieldsModal}
        toggle={() => this.toggleAddlProfileFieldsModal()}
      >
        <ModalHeader
          id={`more-info-modal-${currentUser.id}`}
          toggle={() => this.toggleAddlProfileFieldsModal()}
        >
          Provide More Info
        </ModalHeader>
        <ModalBody>
          <div className="row">
            <div className="col-12">
              <p>
                To help us with our education research missions, please tell us
                more about yourself.
              </p>
            </div>
          </div>

          <AddlProfileFieldsForm
            onSubmit={this.saveProfile.bind(this)}
            onCancel={() => this.toggleAddlProfileFieldsModal()}
            user={currentUser}
            requireTypeFields={true}
          ></AddlProfileFieldsForm>
        </ModalBody>
      </Modal>
    )
  }

  renderEnrollLoginButton(run: EnrollmentFlaggedCourseRun) {
    return (
      <h2>
        <a
          href={`${routes.login}?next=${encodeURIComponent(
            window.location.pathname
          )}`}
          className="btn btn-primary btn-enrollment-button btn-lg  btn-gradient-red-to-blue highlight"
        >
          {isRunArchived(run) ? "Access Course Materials" : "Enroll Now"}
        </a>
      </h2>
    )
  }

  renderAccessCourseButton() {
    return (
      <h2>
        <button
          onClick={() =>
            (window.location = `${routes.login}?next=${encodeURIComponent(
              window.location.pathname
            )}`)
          }
          className="btn btn-primary btn-enrollment-button btn-lg highlight"
          disabled={true}
        >
          Access Course Materials
        </button>
      </h2>
    )
  }

  renderEnrollNowButton(
    run: EnrollmentFlaggedCourseRun,
    product: Product | null
  ) {
    const { courses } = this.props
    const courseRuns = courses && courses[0] ? courses[0].courseruns : null
    const csrfToken = getCookie("csrftoken")
    return run ? (
      <h2>
        {(product && run.is_upgradable) ||
        (courseRuns && courseRuns.length > 1) ? (
            <button
              id="upgradeEnrollBtn"
              className="btn btn-primary btn-enrollment-button btn-lg btn-gradient-red-to-blue highlight enroll-now"
              onClick={() => this.toggleUpgradeDialogVisibility()}
              disabled={!run.is_enrollable}
            >
            Enroll now
            </button>
          ) : (
            <form action="/enrollments/" method="post">
              <input type="hidden" name="csrfmiddlewaretoken" value={csrfToken} />
              <input type="hidden" name="run" value={run ? run.id : ""} />
              <button
                type="submit"
                className="btn btn-primary btn-enrollment-button btn-gradient-red-to-blue highlight enroll-now"
                disabled={!run.is_enrollable}
              >
                {isRunArchived(run) ? "Access Course Materials" : "Enroll Now"}
              </button>
            </form>
          )}
      </h2>
    ) : null
  }

  render() {
    const { courses, courseIsLoading, currentUser } = this.props
    let run,
      product = null
    if (courses) {
      const courseRuns = courses[0] ? courses[0].courseruns : null
      if (courseRuns) {
        run = getFirstRelevantRun(courses[0], courseRuns)

        if (run) {
          product = run && run.products ? run.products[0] : null
          this.updateDate(run)
        }
      }
    }

    return (
      <>
        {
          // $FlowFixMe: isLoading null or undefined
          <Loader
            key="product_detail_enroll_loader"
            isLoading={courseIsLoading}
          >
            <>
              {run ?
                currentUser && currentUser.id ?
                  this.renderEnrollNowButton(run, product) :
                  this.renderEnrollLoginButton(run) :
                this.renderAccessCourseButton()}

              {run && currentUser ? this.renderAddlProfileFieldsModal() : null}
              {run ? this.renderUpgradeEnrollmentDialog(run) : null}
            </>
          </Loader>
        }
        <>
          {
            // $FlowFixMe: isLoading null or undefined
            <Loader key="course_info_loader" isLoading={courseIsLoading}>
              <CourseInfoBox
                courses={courses}
                currentUser={currentUser}
                setCurrentCourseRun={this.setCurrentCourseRun}
              ></CourseInfoBox>
            </Loader>
          }
        </>
      </>
    )
  }
}

const createEnrollment = (run: EnrollmentFlaggedCourseRun) =>
  mutateAsync(enrollmentMutation(run.id))

const deactivateEnrollment = (run: number) =>
  mutateAsync(deactivateEnrollmentMutation(run))

const updateAddlFields = (currentUser: User) => {
  const updatedUser = {
    name:          currentUser.name,
    email:         currentUser.email,
    legal_address: currentUser.legal_address,
    user_profile:  {
      ...currentUser.user_profile,
      addl_field_flag: true
    }
  }

  return mutateAsync(users.editProfileMutation(updatedUser))
}

const mapStateToProps = createStructuredSelector({
  courses:         coursesSelector,
  currentUser:     currentUserSelector,
  courseIsLoading: pathOr(true, ["queries", coursesQueryKey, "isPending"]),
  courseStatus:    pathOr(true, ["queries", coursesQueryKey, "status"])
})

const mapPropsToConfig = props => [
  coursesQuery(props.courseId),
  users.currentUserQuery()
]

const mapDispatchToProps = {
  createEnrollment,
  deactivateEnrollment,
  updateAddlFields
}

export default compose(
  connect(mapStateToProps, mapDispatchToProps),
  connectRequest(mapPropsToConfig)
)(CourseProductDetailEnroll)<|MERGE_RESOLUTION|>--- conflicted
+++ resolved
@@ -24,11 +24,7 @@
 import {
   getFirstRelevantRun,
   isRunArchived,
-<<<<<<< HEAD
-  isEnrollmentFuture
-=======
   isFinancialAssistanceAvailable
->>>>>>> bac11706
 } from "../lib/courseApi"
 import { getCookie } from "../lib/api"
 import users, { currentUserSelector } from "../lib/queries/users"
@@ -169,18 +165,13 @@
   }
 
   renderRunSelectorButtons() {
-<<<<<<< HEAD
     const { courses } = this.props
     const courseRuns = courses && courses[0] ? courses[0].courseruns : null
-
-=======
-    const { courseRuns } = this.props
     const enrollableCourseRuns = courseRuns ?
       courseRuns.filter(
         (run: EnrollmentFlaggedCourseRun) => run.is_enrollable
       ) :
       []
->>>>>>> bac11706
     return (
       <>
         {courseRuns && courseRuns.length > 1 ? (
