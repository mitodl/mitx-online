--- conflicted
+++ resolved
@@ -365,10 +365,6 @@
           </p>
         ) : null
     const { upgradeEnrollmentDialogVisibility } = this.state
-<<<<<<< HEAD
-    const product = run.products ? run.products[0] : null
-    return product ? (
-=======
     const product = run && run.products ? run.products[0] : null
     const upgradableCourseRuns = courseRuns
       ? courseRuns.filter(
@@ -377,7 +373,6 @@
       : []
 
     return run && product ? (
->>>>>>> fd4163f4
       showNewDesign ? (
         <Modal
           id={`upgrade-enrollment-dialog`}
@@ -679,25 +674,16 @@
     let run,
       product = null
 
-<<<<<<< HEAD
-    if (courseRuns) {
-      run = this.getFirstUnexpiredRun()
-=======
     if (courses && courseRuns) {
       run = getFirstRelevantRun(courses[0], courseRuns)
 
->>>>>>> fd4163f4
       if (run) {
         product = run && run.products ? run.products[0] : null
         this.updateDate(run)
       }
     }
-<<<<<<< HEAD
-    return (
-=======
 
     return run ? (
->>>>>>> fd4163f4
       <>
         {
           // $FlowFixMe: isLoading null or undefined
