--- conflicted
+++ resolved
@@ -210,20 +210,9 @@
         enrollments: []
       }
 
-<<<<<<< HEAD
-  it("checks for disabled enrolled button", async () => {
-    const userEnrollment = makeCourseRunEnrollment()
-
-    userEnrollment.run["start_date"] = moment().add(2, "M")
-    const expectedResponse = {
-      ...userEnrollment.run,
-      is_enrolled: true
-    }
-=======
       const { inner } = await renderPage({
         entities: entities
       })
->>>>>>> 1f435039
 
       assert.isTrue(inner.exists())
       const infobox = inner.find("CourseInfoBox").dive()
@@ -373,7 +362,6 @@
       { courseId: course.id }
     )
 
-<<<<<<< HEAD
     const item = inner.find("a").first()
 
     assert.isFalse(item.hasClass("disabled"))
@@ -552,8 +540,6 @@
       { courseId: course.id }
     )
 
-=======
->>>>>>> 1f435039
     const enrollBtn = inner.find("form > button.enroll-now")
     assert.isTrue(enrollBtn.exists())
   })
